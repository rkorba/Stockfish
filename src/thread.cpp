--- conflicted
+++ resolved
@@ -194,11 +194,7 @@
 
   for (Thread* th : *this)
   {
-<<<<<<< HEAD
-      th->nodes = th->tbHits = th->TTsaves = th->nmpMinPly = 0;
-=======
-      th->shuffleExts = th->nodes = th->tbHits = th->nmpMinPly = 0;
->>>>>>> ca51d1ee
+      th->shuffleExts = th->nodes = th->tbHits = th->TTsaves = th->nmpMinPly = 0;
       th->rootDepth = th->completedDepth = DEPTH_ZERO;
       th->rootMoves = rootMoves;
       th->rootPos.set(pos.fen(), pos.is_chess960(), &setupStates->back(), th);
