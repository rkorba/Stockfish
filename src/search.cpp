--- conflicted
+++ resolved
@@ -1178,20 +1178,14 @@
       // Step 15. Make the move
       pos.do_move(move, st, givesCheck);
 
-<<<<<<< HEAD
-      // Step 16. Reduced depth search (LMR, ~200 Elo). If the move fails high it will be
-      // re-searched at full depth.
-      Depth r = 0;
-      if (    depth >= 2
-=======
       (ss+1)->distanceFromPv = ss->distanceFromPv + moveCount - 1;
 
       // Step 16. Late moves reduction / extension (LMR, ~200 Elo)
       // We use various heuristics for the sons of a node after the first son has
       // been searched. In general we would like to reduce them, but there are many
       // cases where we extend a son if it has good chances to be "interesting".
-      if (    depth >= 3
->>>>>>> d58e8369
+      Depth r = 0;
+      if (    depth >= 2
           &&  moveCount > 1 + 2 * rootNode
           && (  !captureOrPromotion
               || moveCountPruning
@@ -1283,22 +1277,10 @@
       }
       if(r > 0) {
 
-<<<<<<< HEAD
           value = -search<NonPV>(pos, ss+1, -(alpha+1), -alpha, newDepth-r, true);
 
           doFullDepthSearch = value > alpha;
 
-=======
-          // In general we want to cap the LMR depth search at newDepth. But for nodes
-          // close to the principal variation the cap is at (newDepth + 1), which will
-          // allow these nodes to be searched deeper than the pv (up to 4 plies deeper).
-          Depth d = std::clamp(newDepth - r, 1, newDepth + ((ss+1)->distanceFromPv <= 4));
-
-          value = -search<NonPV>(pos, ss+1, -(alpha+1), -alpha, d, true);
-
-          // If the son is reduced and fails high it will be re-searched at full depth
-          doFullDepthSearch = value > alpha && d < newDepth;
->>>>>>> d58e8369
           didLMR = true;
       }
       else
