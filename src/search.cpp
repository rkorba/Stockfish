/*
  Stockfish, a UCI chess playing engine derived from Glaurung 2.1
  Copyright (C) 2004-2021 The Stockfish developers (see AUTHORS file)

  Stockfish is free software: you can redistribute it and/or modify
  it under the terms of the GNU General Public License as published by
  the Free Software Foundation, either version 3 of the License, or
  (at your option) any later version.

  Stockfish is distributed in the hope that it will be useful,
  but WITHOUT ANY WARRANTY; without even the implied warranty of
  MERCHANTABILITY or FITNESS FOR A PARTICULAR PURPOSE.  See the
  GNU General Public License for more details.

  You should have received a copy of the GNU General Public License
  along with this program.  If not, see <http://www.gnu.org/licenses/>.
*/

#include <algorithm>
#include <cassert>
#include <cmath>
#include <cstring>   // For std::memset
#include <iostream>
#include <sstream>

#include "evaluate.h"
#include "misc.h"
#include "movegen.h"
#include "movepick.h"
#include "position.h"
#include "search.h"
#include "thread.h"
#include "timeman.h"
#include "tt.h"
#include "uci.h"
#include "syzygy/tbprobe.h"

namespace Stockfish {

namespace Search {

  LimitsType Limits;
}

namespace Tablebases {

  int Cardinality;
  bool RootInTB;
  bool UseRule50;
  Depth ProbeDepth;
}

namespace TB = Tablebases;

using std::string;
using Eval::evaluate;
using namespace Search;

namespace {

  // Different node types, used as a template parameter
  enum NodeType { NonPV, PV };

  constexpr uint64_t TtHitAverageWindow     = 4096;
  constexpr uint64_t TtHitAverageResolution = 1024;

  // Futility margin
  Value futility_margin(Depth d, bool improving) {
    return Value(231 * (d - improving));
  }

  // Reductions lookup table, initialized at startup
  int Reductions[MAX_MOVES]; // [depth or moveNumber]

  Depth reduction(bool i, Depth d, int mn) {
    int r = Reductions[d] * Reductions[mn];
    return (r + 503) / 1024 + (!i && r > 915);
  }

  constexpr int futility_move_count(bool improving, Depth depth) {
    return (3 + depth * depth) / (2 - improving);
  }

  // History and stats update bonus, based on depth
  int stat_bonus(Depth d) {
    return d > 14 ? 66 : 6 * d * d + 231 * d - 206;
  }

  // Add a small random component to draw evaluations to avoid 3-fold blindness
  Value value_draw(Thread* thisThread) {
    return VALUE_DRAW + Value(2 * (thisThread->nodes & 1) - 1);
  }

  // Skill structure is used to implement strength limit
  struct Skill {
    explicit Skill(int l) : level(l) {}
    bool enabled() const { return level < 20; }
    bool time_to_pick(Depth depth) const { return depth == 1 + level; }
    Move pick_best(size_t multiPV);

    int level;
    Move best = MOVE_NONE;
  };

  template <NodeType NT>
  Value search(Position& pos, Stack* ss, Value alpha, Value beta, Depth depth, bool cutNode);

  template <NodeType NT>
  Value qsearch(Position& pos, Stack* ss, Value alpha, Value beta, Depth depth = 0);

  Value value_to_tt(Value v, int ply);
  Value value_from_tt(Value v, int ply, int r50c);
  void update_pv(Move* pv, Move move, Move* childPv);
  void update_continuation_histories(Stack* ss, Piece pc, Square to, int bonus);
  void update_quiet_stats(const Position& pos, Stack* ss, Move move, int bonus, int depth);
  void update_all_stats(const Position& pos, Stack* ss, Move bestMove, Value bestValue, Value beta, Square prevSq,
                        Move* quietsSearched, int quietCount, Move* capturesSearched, int captureCount, Depth depth);

  // perft() is our utility to verify move generation. All the leaf nodes up
  // to the given depth are generated and counted, and the sum is returned.
  template<bool Root>
  uint64_t perft(Position& pos, Depth depth) {

    StateInfo st;
    ASSERT_ALIGNED(&st, Eval::NNUE::CacheLineSize);

    uint64_t cnt, nodes = 0;
    const bool leaf = (depth == 2);

    for (const auto& m : MoveList<LEGAL>(pos))
    {
        if (Root && depth <= 1)
            cnt = 1, nodes++;
        else
        {
            pos.do_move(m, st);
            cnt = leaf ? MoveList<LEGAL>(pos).size() : perft<false>(pos, depth - 1);
            nodes += cnt;
            pos.undo_move(m);
        }
        if (Root)
            sync_cout << UCI::move(m, pos.is_chess960()) << ": " << cnt << sync_endl;
    }
    return nodes;
  }

} // namespace


/// Search::init() is called at startup to initialize various lookup tables

void Search::init() {

  for (int i = 1; i < MAX_MOVES; ++i)
      Reductions[i] = int((21.3 + 2 * std::log(Threads.size())) * std::log(i + 0.25 * std::log(i)));
}


/// Search::clear() resets search state to its initial value

void Search::clear() {

  Threads.main()->wait_for_search_finished();

  Time.availableNodes = 0;
  TT.clear();
  Threads.clear();
  Tablebases::init(Options["SyzygyPath"]); // Free mapped files
}


/// MainThread::search() is started when the program receives the UCI 'go'
/// command. It searches from the root position and outputs the "bestmove".

void MainThread::search() {

  if (Limits.perft)
  {
      nodes = perft<true>(rootPos, Limits.perft);
      sync_cout << "\nNodes searched: " << nodes << "\n" << sync_endl;
      return;
  }

  Color us = rootPos.side_to_move();
  Time.init(Limits, us, rootPos.game_ply());
  TT.new_search();

  Eval::NNUE::verify();

  if (rootMoves.empty())
  {
      rootMoves.emplace_back(MOVE_NONE);
      sync_cout << "info depth 0 score "
                << UCI::value(rootPos.checkers() ? -VALUE_MATE : VALUE_DRAW)
                << sync_endl;
  }
  else
  {
      Threads.start_searching(); // start non-main threads
      Thread::search();          // main thread start searching
  }

  // When we reach the maximum depth, we can arrive here without a raise of
  // Threads.stop. However, if we are pondering or in an infinite search,
  // the UCI protocol states that we shouldn't print the best move before the
  // GUI sends a "stop" or "ponderhit" command. We therefore simply wait here
  // until the GUI sends one of those commands.

  while (!Threads.stop && (ponder || Limits.infinite))
  {} // Busy wait for a stop or a ponder reset

  // Stop the threads if not already stopped (also raise the stop if
  // "ponderhit" just reset Threads.ponder).
  Threads.stop = true;

  // Wait until all threads have finished
  Threads.wait_for_search_finished();

  // When playing in 'nodes as time' mode, subtract the searched nodes from
  // the available ones before exiting.
  if (Limits.npmsec)
      Time.availableNodes += Limits.inc[us] - Threads.nodes_searched();

  Thread* bestThread = this;

  if (   int(Options["MultiPV"]) == 1
      && !Limits.depth
      && !(Skill(Options["Skill Level"]).enabled() || int(Options["UCI_LimitStrength"]))
      && rootMoves[0].pv[0] != MOVE_NONE)
      bestThread = Threads.get_best_thread();

  bestPreviousScore = bestThread->rootMoves[0].score;

  // Send again PV info if we have a new best thread
  if (bestThread != this)
      sync_cout << UCI::pv(bestThread->rootPos, bestThread->completedDepth, -VALUE_INFINITE, VALUE_INFINITE) << sync_endl;

  sync_cout << "bestmove " << UCI::move(bestThread->rootMoves[0].pv[0], rootPos.is_chess960());

  if (bestThread->rootMoves[0].pv.size() > 1 || bestThread->rootMoves[0].extract_ponder_from_tt(rootPos))
      std::cout << " ponder " << UCI::move(bestThread->rootMoves[0].pv[1], rootPos.is_chess960());

  std::cout << sync_endl;
}


/// Thread::search() is the main iterative deepening loop. It calls search()
/// repeatedly with increasing depth until the allocated thinking time has been
/// consumed, the user stops the search, or the maximum search depth is reached.

void Thread::search() {

  // To allow access to (ss-7) up to (ss+2), the stack must be oversized.
  // The former is needed to allow update_continuation_histories(ss-1, ...),
  // which accesses its argument at ss-6, also near the root.
  // The latter is needed for statScores and killer initialization.
  Stack stack[MAX_PLY+10], *ss = stack+7;
  Move  pv[MAX_PLY+1];
  Value bestValue, alpha, beta, delta;
  Move  lastBestMove = MOVE_NONE;
  Depth lastBestMoveDepth = 0;
  MainThread* mainThread = (this == Threads.main() ? Threads.main() : nullptr);
  double timeReduction = 1, totBestMoveChanges = 0;
  Color us = rootPos.side_to_move();
  int iterIdx = 0;

  std::memset(ss-7, 0, 10 * sizeof(Stack));
  for (int i = 7; i > 0; i--)
      (ss-i)->continuationHistory = &this->continuationHistory[0][0][NO_PIECE][0]; // Use as a sentinel

  ss->pv = pv;

  bestValue = delta = alpha = -VALUE_INFINITE;
  beta = VALUE_INFINITE;

  if (mainThread)
  {
      if (mainThread->bestPreviousScore == VALUE_INFINITE)
          for (int i = 0; i < 4; ++i)
              mainThread->iterValue[i] = VALUE_ZERO;
      else
          for (int i = 0; i < 4; ++i)
              mainThread->iterValue[i] = mainThread->bestPreviousScore;
  }

  std::copy(&lowPlyHistory[2][0], &lowPlyHistory.back().back() + 1, &lowPlyHistory[0][0]);
  std::fill(&lowPlyHistory[MAX_LPH - 2][0], &lowPlyHistory.back().back() + 1, 0);

  size_t multiPV = size_t(Options["MultiPV"]);

  // Pick integer skill levels, but non-deterministically round up or down
  // such that the average integer skill corresponds to the input floating point one.
  // UCI_Elo is converted to a suitable fractional skill level, using anchoring
  // to CCRL Elo (goldfish 1.13 = 2000) and a fit through Ordo derived Elo
  // for match (TC 60+0.6) results spanning a wide range of k values.
  PRNG rng(now());
  double floatLevel = Options["UCI_LimitStrength"] ?
                      std::clamp(std::pow((Options["UCI_Elo"] - 1346.6) / 143.4, 1 / 0.806), 0.0, 20.0) :
                        double(Options["Skill Level"]);
  int intLevel = int(floatLevel) +
                 ((floatLevel - int(floatLevel)) * 1024 > rng.rand<unsigned>() % 1024  ? 1 : 0);
  Skill skill(intLevel);

  // When playing with strength handicap enable MultiPV search that we will
  // use behind the scenes to retrieve a set of possible moves.
  if (skill.enabled())
      multiPV = std::max(multiPV, (size_t)4);

  multiPV = std::min(multiPV, rootMoves.size());
  ttHitAverage = TtHitAverageWindow * TtHitAverageResolution / 2;

  int ct = int(Options["Contempt"]) * PawnValueEg / 100; // From centipawns

  // In analysis mode, adjust contempt in accordance with user preference
  if (Limits.infinite || Options["UCI_AnalyseMode"])
      ct =  Options["Analysis Contempt"] == "Off"  ? 0
          : Options["Analysis Contempt"] == "Both" ? ct
          : Options["Analysis Contempt"] == "White" && us == BLACK ? -ct
          : Options["Analysis Contempt"] == "Black" && us == WHITE ? -ct
          : ct;

  // Evaluation score is from the white point of view
  contempt = (us == WHITE ?  make_score(ct, ct / 2)
                          : -make_score(ct, ct / 2));

  int searchAgainCounter = 0;

  // Iterative deepening loop until requested to stop or the target depth is reached
  while (   ++rootDepth < MAX_PLY
         && !Threads.stop
         && !(Limits.depth && mainThread && rootDepth > Limits.depth))
  {
      // Age out PV variability metric
      if (mainThread)
          totBestMoveChanges /= 2;

      // Save the last iteration's scores before first PV line is searched and
      // all the move scores except the (new) PV are set to -VALUE_INFINITE.
      for (RootMove& rm : rootMoves)
          rm.previousScore = rm.score;

      size_t pvFirst = 0;
      pvLast = 0;

      if (!Threads.increaseDepth)
         searchAgainCounter++;

      // MultiPV loop. We perform a full root search for each PV line
      for (pvIdx = 0; pvIdx < multiPV && !Threads.stop; ++pvIdx)
      {
          if (pvIdx == pvLast)
          {
              pvFirst = pvLast;
              for (pvLast++; pvLast < rootMoves.size(); pvLast++)
                  if (rootMoves[pvLast].tbRank != rootMoves[pvFirst].tbRank)
                      break;
          }

          // Reset UCI info selDepth for each depth and each PV line
          selDepth = 0;

          // Reset aspiration window starting size
          if (rootDepth >= 4)
          {
              Value prev = rootMoves[pvIdx].previousScore;
              delta = Value(17);
              alpha = std::max(prev - delta,-VALUE_INFINITE);
              beta  = std::min(prev + delta, VALUE_INFINITE);

              // Adjust contempt based on root move's previousScore (dynamic contempt)
              int dct = ct + (113 - ct / 2) * prev / (abs(prev) + 147);

              contempt = (us == WHITE ?  make_score(dct, dct / 2)
                                      : -make_score(dct, dct / 2));
          }

          // Start with a small aspiration window and, in the case of a fail
          // high/low, re-search with a bigger window until we don't fail
          // high/low anymore.
          failedHighCnt = 0;
          while (true)
          {
              Depth adjustedDepth = std::max(1, rootDepth - failedHighCnt - searchAgainCounter);
              bestValue = Stockfish::search<PV>(rootPos, ss, alpha, beta, adjustedDepth, false);

              // Bring the best move to the front. It is critical that sorting
              // is done with a stable algorithm because all the values but the
              // first and eventually the new best one are set to -VALUE_INFINITE
              // and we want to keep the same order for all the moves except the
              // new PV that goes to the front. Note that in case of MultiPV
              // search the already searched PV lines are preserved.
              std::stable_sort(rootMoves.begin() + pvIdx, rootMoves.begin() + pvLast);

              // If search has been stopped, we break immediately. Sorting is
              // safe because RootMoves is still valid, although it refers to
              // the previous iteration.
              if (Threads.stop)
                  break;

              // When failing high/low give some update (without cluttering
              // the UI) before a re-search.
              if (   mainThread
                  && multiPV == 1
                  && (bestValue <= alpha || bestValue >= beta)
                  && Time.elapsed() > 3000)
                  sync_cout << UCI::pv(rootPos, rootDepth, alpha, beta) << sync_endl;

              // In case of failing low/high increase aspiration window and
              // re-search, otherwise exit the loop.
              if (bestValue <= alpha)
              {
                  beta = (alpha + beta) / 2;
                  alpha = std::max(bestValue - delta, -VALUE_INFINITE);

                  failedHighCnt = 0;
                  if (mainThread)
                      mainThread->stopOnPonderhit = false;
              }
              else if (bestValue >= beta)
              {
                  beta = std::min(bestValue + delta, VALUE_INFINITE);
                  ++failedHighCnt;
              }
              else
                  break;

              delta += delta / 4 + 5;

              assert(alpha >= -VALUE_INFINITE && beta <= VALUE_INFINITE);
          }

          // Sort the PV lines searched so far and update the GUI
          std::stable_sort(rootMoves.begin() + pvFirst, rootMoves.begin() + pvIdx + 1);

          if (    mainThread
              && (Threads.stop || pvIdx + 1 == multiPV || Time.elapsed() > 3000))
              sync_cout << UCI::pv(rootPos, rootDepth, alpha, beta) << sync_endl;
      }

      if (!Threads.stop)
          completedDepth = rootDepth;

      if (rootMoves[0].pv[0] != lastBestMove) {
         lastBestMove = rootMoves[0].pv[0];
         lastBestMoveDepth = rootDepth;
      }

      // Have we found a "mate in x"?
      if (   Limits.mate
          && bestValue >= VALUE_MATE_IN_MAX_PLY
          && VALUE_MATE - bestValue <= 2 * Limits.mate)
          Threads.stop = true;

      if (!mainThread)
          continue;

      // If skill level is enabled and time is up, pick a sub-optimal best move
      if (skill.enabled() && skill.time_to_pick(rootDepth))
          skill.pick_best(multiPV);

      // Do we have time for the next iteration? Can we stop searching now?
      if (    Limits.use_time_management()
          && !Threads.stop
          && !mainThread->stopOnPonderhit)
      {
          double fallingEval = (318 + 6 * (mainThread->bestPreviousScore - bestValue)
                                    + 6 * (mainThread->iterValue[iterIdx] - bestValue)) / 825.0;
          fallingEval = std::clamp(fallingEval, 0.5, 1.5);

          // If the bestMove is stable over several iterations, reduce time accordingly
          timeReduction = lastBestMoveDepth + 9 < completedDepth ? 1.92 : 0.95;
          double reduction = (1.47 + mainThread->previousTimeReduction) / (2.32 * timeReduction);

          // Use part of the gained time from a previous stable move for the current move
          for (Thread* th : Threads)
          {
              totBestMoveChanges += th->bestMoveChanges;
              th->bestMoveChanges = 0;
          }
          double bestMoveInstability = 1 + 2 * totBestMoveChanges / Threads.size();

          double totalTime = Time.optimum() * fallingEval * reduction * bestMoveInstability;

          // Cap used time in case of a single legal move for a better viewer experience in tournaments
          // yielding correct scores and sufficiently fast moves.
          if (rootMoves.size() == 1)
              totalTime = std::min(500.0, totalTime);

          // Stop the search if we have exceeded the totalTime
          if (Time.elapsed() > totalTime)
          {
              // If we are allowed to ponder do not stop the search now but
              // keep pondering until the GUI sends "ponderhit" or "stop".
              if (mainThread->ponder)
                  mainThread->stopOnPonderhit = true;
              else
                  Threads.stop = true;
          }
          else if (   Threads.increaseDepth
                   && !mainThread->ponder
                   && Time.elapsed() > totalTime * 0.58)
                   Threads.increaseDepth = false;
          else
                   Threads.increaseDepth = true;
      }

      mainThread->iterValue[iterIdx] = bestValue;
      iterIdx = (iterIdx + 1) & 3;
  }

  if (!mainThread)
      return;

  mainThread->previousTimeReduction = timeReduction;

  // If skill level is enabled, swap best PV line with the sub-optimal one
  if (skill.enabled())
      std::swap(rootMoves[0], *std::find(rootMoves.begin(), rootMoves.end(),
                skill.best ? skill.best : skill.pick_best(multiPV)));
}


namespace {

  // search<>() is the main search function for both PV and non-PV nodes

  template <NodeType NT>
  Value search(Position& pos, Stack* ss, Value alpha, Value beta, Depth depth, bool cutNode) {

    constexpr bool PvNode = NT == PV;
    const bool rootNode = PvNode && ss->ply == 0;
    const Depth maxNextDepth = rootNode ? depth : depth + 1;

    // Check if we have an upcoming move which draws by repetition, or
    // if the opponent had an alternative move earlier to this position.
    if (   pos.rule50_count() >= 3
        && alpha < VALUE_DRAW
        && !rootNode
        && pos.has_game_cycle(ss->ply))
    {
        alpha = value_draw(pos.this_thread());
        if (alpha >= beta)
            return alpha;
    }

    // Dive into quiescence search when the depth reaches zero
    if (depth <= 0)
        return qsearch<NT>(pos, ss, alpha, beta);

    assert(-VALUE_INFINITE <= alpha && alpha < beta && beta <= VALUE_INFINITE);
    assert(PvNode || (alpha == beta - 1));
    assert(0 < depth && depth < MAX_PLY);
    assert(!(PvNode && cutNode));

    Move pv[MAX_PLY+1], capturesSearched[32], quietsSearched[64];
    StateInfo st;
    ASSERT_ALIGNED(&st, Eval::NNUE::CacheLineSize);

    TTEntry* tte;
    Key posKey;
    Move ttMove, move, excludedMove, bestMove;
    Depth extension, newDepth;
    Value bestValue, value, ttValue, eval, maxValue, probCutBeta;
    bool formerPv, givesCheck, improving, didLMR, priorCapture;
    bool captureOrPromotion, doFullDepthSearch, moveCountPruning,
         ttCapture, singularQuietLMR;
    Piece movedPiece;
    int moveCount, captureCount, quietCount;

    // Step 1. Initialize node
    Thread* thisThread = pos.this_thread();
    ss->inCheck        = pos.checkers();
    priorCapture       = pos.captured_piece();
    Color us           = pos.side_to_move();
    moveCount          = captureCount = quietCount = ss->moveCount = 0;
    bestValue          = -VALUE_INFINITE;
    maxValue           = VALUE_INFINITE;

    // Check for the available remaining time
    if (thisThread == Threads.main())
        static_cast<MainThread*>(thisThread)->check_time();

    // Used to send selDepth info to GUI (selDepth counts from 1, ply from 0)
    if (PvNode && thisThread->selDepth < ss->ply + 1)
        thisThread->selDepth = ss->ply + 1;

    if (!rootNode)
    {
        // Step 2. Check for aborted search and immediate draw
        if (   Threads.stop.load(std::memory_order_relaxed)
            || pos.is_draw(ss->ply)
            || ss->ply >= MAX_PLY)
            return (ss->ply >= MAX_PLY && !ss->inCheck) ? evaluate(pos)
                                                        : value_draw(pos.this_thread());

        // Step 3. Mate distance pruning. Even if we mate at the next move our score
        // would be at best mate_in(ss->ply+1), but if alpha is already bigger because
        // a shorter mate was found upward in the tree then there is no need to search
        // because we will never beat the current alpha. Same logic but with reversed
        // signs applies also in the opposite condition of being mated instead of giving
        // mate. In this case return a fail-high score.
        alpha = std::max(mated_in(ss->ply), alpha);
        beta = std::min(mate_in(ss->ply+1), beta);
        if (alpha >= beta)
            return alpha;
    }

    assert(0 <= ss->ply && ss->ply < MAX_PLY);

    (ss+1)->ply = ss->ply + 1;
    (ss+1)->ttPv = false;
    (ss+1)->excludedMove = bestMove = MOVE_NONE;
    (ss+2)->killers[0] = (ss+2)->killers[1] = MOVE_NONE;
    Square prevSq = to_sq((ss-1)->currentMove);

    // Initialize statScore to zero for the grandchildren of the current position.
    // So statScore is shared between all grandchildren and only the first grandchild
    // starts with statScore = 0. Later grandchildren start with the last calculated
    // statScore of the previous grandchild. This influences the reduction rules in
    // LMR which are based on the statScore of parent position.
    if (!rootNode)
        (ss+2)->statScore = 0;

    // Step 4. Transposition table lookup. We don't want the score of a partial
    // search to overwrite a previous full search TT value, so we use a different
    // position key in case of an excluded move.
    excludedMove = ss->excludedMove;
    posKey = excludedMove == MOVE_NONE ? pos.key() : pos.key() ^ make_key(excludedMove);
    tte = TT.probe(posKey, ss->ttHit);
    ttValue = ss->ttHit ? value_from_tt(tte->value(), ss->ply, pos.rule50_count()) : VALUE_NONE;
    ttMove =  rootNode ? thisThread->rootMoves[thisThread->pvIdx].pv[0]
            : ss->ttHit    ? tte->move() : MOVE_NONE;
    if (!excludedMove)
        ss->ttPv = PvNode || (ss->ttHit && tte->is_pv());
    formerPv = ss->ttPv && !PvNode;

    // Update low ply history for previous move if we are near root and position is or has been in PV
    if (   ss->ttPv
        && depth > 12
        && ss->ply - 1 < MAX_LPH
        && !priorCapture
        && is_ok((ss-1)->currentMove))
        thisThread->lowPlyHistory[ss->ply - 1][from_to((ss-1)->currentMove)] << stat_bonus(depth - 5);

    // thisThread->ttHitAverage can be used to approximate the running average of ttHit
    thisThread->ttHitAverage =   (TtHitAverageWindow - 1) * thisThread->ttHitAverage / TtHitAverageWindow
                                + TtHitAverageResolution * ss->ttHit;

    // At non-PV nodes we check for an early TT cutoff
    if (  !PvNode
        && ss->ttHit
        && tte->depth() >= depth
        && ttValue != VALUE_NONE // Possible in case of TT access race
        && (ttValue >= beta ? (tte->bound() & BOUND_LOWER)
                            : (tte->bound() & BOUND_UPPER)))
    {
        // If ttMove is quiet, update move sorting heuristics on TT hit
        if (ttMove)
        {
            if (ttValue >= beta)
            {
                // Bonus for a quiet ttMove that fails high
                if (!pos.capture_or_promotion(ttMove))
                    update_quiet_stats(pos, ss, ttMove, stat_bonus(depth), depth);

                // Extra penalty for early quiet moves of the previous ply
                if ((ss-1)->moveCount <= 2 && !priorCapture)
                    update_continuation_histories(ss-1, pos.piece_on(prevSq), prevSq, -stat_bonus(depth + 1));
            }
            // Penalty for a quiet ttMove that fails low
            else if (!pos.capture_or_promotion(ttMove))
            {
                int penalty = -stat_bonus(depth);
                thisThread->mainHistory[us][from_to(ttMove)] << penalty;
                update_continuation_histories(ss, pos.moved_piece(ttMove), to_sq(ttMove), penalty);
            }
        }

        // Partial workaround for the graph history interaction problem
        // For high rule50 counts don't produce transposition table cutoffs.
        if (pos.rule50_count() < 90)
            return ttValue;
    }

    // Step 5. Tablebases probe
    if (!rootNode && TB::Cardinality)
    {
        int piecesCount = pos.count<ALL_PIECES>();

        if (    piecesCount <= TB::Cardinality
            && (piecesCount <  TB::Cardinality || depth >= TB::ProbeDepth)
            &&  pos.rule50_count() == 0
            && !pos.can_castle(ANY_CASTLING))
        {
            TB::ProbeState err;
            TB::WDLScore wdl = Tablebases::probe_wdl(pos, &err);

            // Force check of time on the next occasion
            if (thisThread == Threads.main())
                static_cast<MainThread*>(thisThread)->callsCnt = 0;

            if (err != TB::ProbeState::FAIL)
            {
                thisThread->tbHits.fetch_add(1, std::memory_order_relaxed);

                int drawScore = TB::UseRule50 ? 1 : 0;

                // use the range VALUE_MATE_IN_MAX_PLY to VALUE_TB_WIN_IN_MAX_PLY to score
                value =  wdl < -drawScore ? VALUE_MATED_IN_MAX_PLY + ss->ply + 1
                       : wdl >  drawScore ? VALUE_MATE_IN_MAX_PLY - ss->ply - 1
                                          : VALUE_DRAW + 2 * wdl * drawScore;

                Bound b =  wdl < -drawScore ? BOUND_UPPER
                         : wdl >  drawScore ? BOUND_LOWER : BOUND_EXACT;

                if (    b == BOUND_EXACT
                    || (b == BOUND_LOWER ? value >= beta : value <= alpha))
                {
                    tte->save(posKey, value_to_tt(value, ss->ply), ss->ttPv, b,
                              std::min(MAX_PLY - 1, depth + 6),
                              MOVE_NONE, VALUE_NONE);

                    return value;
                }

                if (PvNode)
                {
                    if (b == BOUND_LOWER)
                        bestValue = value, alpha = std::max(alpha, bestValue);
                    else
                        maxValue = value;
                }
            }
        }
    }

    CapturePieceToHistory& captureHistory = thisThread->captureHistory;

    // Step 6. Static evaluation of the position
    if (ss->inCheck)
    {
        // Skip early pruning when in check
        ss->staticEval = eval = VALUE_NONE;
        improving = false;
        goto moves_loop;
    }
    else if (ss->ttHit)
    {
        // Never assume anything about values stored in TT
        ss->staticEval = eval = tte->eval();
        if (eval == VALUE_NONE)
            ss->staticEval = eval = evaluate(pos);

        // Randomize draw evaluation
        if (eval == VALUE_DRAW)
            eval = value_draw(thisThread);

        // Can ttValue be used as a better position evaluation?
        if (    ttValue != VALUE_NONE
            && (tte->bound() & (ttValue > eval ? BOUND_LOWER : BOUND_UPPER)))
            eval = ttValue;
    }
    else
    {
        // In case of null move search use previous static eval with a different sign
        // and addition of two tempos
        if ((ss-1)->currentMove != MOVE_NULL)
            ss->staticEval = eval = evaluate(pos);
        else
            ss->staticEval = eval = -(ss-1)->staticEval + 2 * Tempo;

        // Save static evaluation into transposition table
        tte->save(posKey, VALUE_NONE, ss->ttPv, BOUND_NONE, DEPTH_NONE, MOVE_NONE, eval);
    }

    // Use static evaluation difference to improve quiet move ordering
    if (is_ok((ss-1)->currentMove) && !(ss-1)->inCheck && !priorCapture)
    {
        int bonus = std::clamp(-depth * 4 * int((ss-1)->staticEval + ss->staticEval - 2 * Tempo), -1000, 1000);
        thisThread->mainHistory[~us][from_to((ss-1)->currentMove)] << bonus;
    }

    // Set up improving flag that is used in various pruning heuristics
    // We define position as improving if static evaluation of position is better
    // Than the previous static evaluation at our turn
    // In case of us being in check at our previous move we look at move prior to it
    improving =  (ss-2)->staticEval == VALUE_NONE
               ? ss->staticEval > (ss-4)->staticEval || (ss-4)->staticEval == VALUE_NONE
               : ss->staticEval > (ss-2)->staticEval;

    // Step 7. Futility pruning: child node (~50 Elo)
    if (   !PvNode
        &&  depth < 9
        &&  eval - futility_margin(depth, improving) >= beta
        &&  eval < VALUE_KNOWN_WIN) // Do not return unproven wins
        return eval;

    // Step 8. Null move search with verification search (~40 Elo)
    if (   !PvNode
        && (ss-1)->currentMove != MOVE_NULL
        && (ss-1)->statScore < 24185
        &&  eval >= beta
        &&  eval >= ss->staticEval
        &&  ss->staticEval >= beta - 22 * depth - 34 * improving + 162 * ss->ttPv + 159
        && !excludedMove
        &&  pos.non_pawn_material(us)
        && (ss->ply >= thisThread->nmpMinPly || us != thisThread->nmpColor))
    {
        assert(eval - beta >= 0);

        // Null move dynamic reduction based on depth and value
        Depth R = (1062 + 68 * depth) / 256 + std::min(int(eval - beta) / 190, 3);

        ss->currentMove = MOVE_NULL;
        ss->continuationHistory = &thisThread->continuationHistory[0][0][NO_PIECE][0];

        pos.do_null_move(st);

        Value nullValue = -search<NonPV>(pos, ss+1, -beta, -beta+1, depth-R, !cutNode);

        pos.undo_null_move();

        if (nullValue >= beta)
        {
            // Do not return unproven mate or TB scores
            if (nullValue >= VALUE_TB_WIN_IN_MAX_PLY)
                nullValue = beta;

            if (thisThread->nmpMinPly || (abs(beta) < VALUE_KNOWN_WIN && depth < 14))
                return nullValue;

            assert(!thisThread->nmpMinPly); // Recursive verification is not allowed

            // Do verification search at high depths, with null move pruning disabled
            // for us, until ply exceeds nmpMinPly.
            thisThread->nmpMinPly = ss->ply + 3 * (depth-R) / 4;
            thisThread->nmpColor = us;

            Value v = search<NonPV>(pos, ss, beta-1, beta, depth-R, false);

            thisThread->nmpMinPly = 0;

            if (v >= beta)
                return nullValue;
        }
    }

    probCutBeta = beta + 209 - 44 * improving;

    // Step 9. ProbCut (~4 Elo)
    // If we have a good enough capture and a reduced search returns a value
    // much above beta, we can (almost) safely prune the previous move.
    if (   !PvNode
        &&  depth > 4
        &&  abs(beta) < VALUE_TB_WIN_IN_MAX_PLY
        // if value from transposition table is lower than probCutBeta, don't attempt probCut
        // there and in further interactions with transposition table cutoff depth is set to depth - 3
        // because probCut search has depth set to depth - 4 but we also do a move before it
        // so effective depth is equal to depth - 3
        && !(   ss->ttHit
             && tte->depth() >= depth - 3
             && ttValue != VALUE_NONE
             && ttValue < probCutBeta))
    {
        assert(probCutBeta < VALUE_INFINITE);

        MovePicker mp(pos, ttMove, probCutBeta - ss->staticEval, &captureHistory);
        int probCutCount = 0;
        bool ttPv = ss->ttPv;
        ss->ttPv = false;

        while (   (move = mp.next_move()) != MOVE_NONE
               && probCutCount < 2 + 2 * cutNode)
            if (move != excludedMove && pos.legal(move))
            {
                assert(pos.capture_or_promotion(move));
                assert(depth >= 5);

                captureOrPromotion = true;
                probCutCount++;

                ss->currentMove = move;
                ss->continuationHistory = &thisThread->continuationHistory[ss->inCheck]
                                                                          [captureOrPromotion]
                                                                          [pos.moved_piece(move)]
                                                                          [to_sq(move)];

                pos.do_move(move, st);

                // Perform a preliminary qsearch to verify that the move holds
                value = -qsearch<NonPV>(pos, ss+1, -probCutBeta, -probCutBeta+1);

                // If the qsearch held, perform the regular search
                if (value >= probCutBeta)
                    value = -search<NonPV>(pos, ss+1, -probCutBeta, -probCutBeta+1, depth - 4, !cutNode);

                pos.undo_move(move);

                if (value >= probCutBeta)
                {
                    // if transposition table doesn't have equal or more deep info write probCut data into it
                    if ( !(ss->ttHit
                       && tte->depth() >= depth - 3
                       && ttValue != VALUE_NONE))
                        tte->save(posKey, value_to_tt(value, ss->ply), ttPv,
                            BOUND_LOWER,
                            depth - 3, move, ss->staticEval);
                    return value;
                }
            }
         ss->ttPv = ttPv;
    }

    // Step 10. If the position is not in TT, decrease depth by 2
    if (   PvNode
        && depth >= 6
        && !ttMove)
        depth -= 2;

moves_loop: // When in check, search starts from here

    ttCapture = ttMove && pos.capture_or_promotion(ttMove);

    // Step 11. A small Probcut idea, when we are in check
    probCutBeta = beta + 400;
    if (   ss->inCheck
        && !PvNode
        && depth >= 4
        && ttCapture
        && (tte->bound() & BOUND_LOWER)
        && tte->depth() >= depth - 3
        && ttValue >= probCutBeta
        && abs(ttValue) <= VALUE_KNOWN_WIN
        && abs(beta) <= VALUE_KNOWN_WIN
       )
        return probCutBeta;


    const PieceToHistory* contHist[] = { (ss-1)->continuationHistory, (ss-2)->continuationHistory,
                                          nullptr                   , (ss-4)->continuationHistory,
                                          nullptr                   , (ss-6)->continuationHistory };

    Move countermove = thisThread->counterMoves[pos.piece_on(prevSq)][prevSq];

    MovePicker mp(pos, ttMove, depth, &thisThread->mainHistory,
                                      &thisThread->lowPlyHistory,
                                      &captureHistory,
                                      contHist,
                                      countermove,
                                      ss->killers,
                                      ss->ply);

    value = bestValue;
    singularQuietLMR = moveCountPruning = false;

    // Indicate PvNodes that will probably fail low if the node was searched
    // at a depth equal or greater than the current depth, and the result of this search was a fail low.
    bool likelyFailLow =    PvNode
                         && ttMove
                         && (tte->bound() & BOUND_UPPER)
                         && tte->depth() >= depth;

    // Step 12. Loop through all pseudo-legal moves until no moves remain
    // or a beta cutoff occurs.
    while ((move = mp.next_move(moveCountPruning)) != MOVE_NONE)
    {
      assert(is_ok(move));

      if (move == excludedMove)
          continue;

      // At root obey the "searchmoves" option and skip moves not listed in Root
      // Move List. As a consequence any illegal move is also skipped. In MultiPV
      // mode we also skip PV moves which have been already searched and those
      // of lower "TB rank" if we are in a TB root position.
      if (rootNode && !std::count(thisThread->rootMoves.begin() + thisThread->pvIdx,
                                  thisThread->rootMoves.begin() + thisThread->pvLast, move))
          continue;

      // Check for legality
      if (!rootNode && !pos.legal(move))
          continue;

      ss->moveCount = ++moveCount;

      if (rootNode && thisThread == Threads.main() && Time.elapsed() > 3000)
          sync_cout << "info depth " << depth
                    << " currmove " << UCI::move(move, pos.is_chess960())
                    << " currmovenumber " << moveCount + thisThread->pvIdx << sync_endl;
      if (PvNode)
          (ss+1)->pv = nullptr;

      extension = 0;
      captureOrPromotion = pos.capture_or_promotion(move);
      movedPiece = pos.moved_piece(move);
      givesCheck = pos.gives_check(move);

      // Calculate new depth for this move
      newDepth = depth - 1;

      // Step 13. Pruning at shallow depth (~200 Elo)
      if (  !rootNode
          && pos.non_pawn_material(us)
          && bestValue > VALUE_TB_LOSS_IN_MAX_PLY)
      {
          // Skip quiet moves if movecount exceeds our FutilityMoveCount threshold
          moveCountPruning = moveCount >= futility_move_count(improving, depth);

          // Reduced depth of the next LMR search
          int lmrDepth = std::max(newDepth - reduction(improving, depth, moveCount), 0);

          if (   captureOrPromotion
              || givesCheck)
          {
              // Capture history based pruning when the move doesn't give check
              if (   !givesCheck
                  && lmrDepth < 1
                  && captureHistory[movedPiece][to_sq(move)][type_of(pos.piece_on(to_sq(move)))] < 0)
                  continue;

              // SEE based pruning
              if (!pos.see_ge(move, Value(-218) * depth)) // (~25 Elo)
                  continue;
          }
          else
          {
              // Continuation history based pruning (~20 Elo)
              if (   lmrDepth < 5
                  && (*contHist[0])[movedPiece][to_sq(move)] < CounterMovePruneThreshold
                  && (*contHist[1])[movedPiece][to_sq(move)] < CounterMovePruneThreshold)
                  continue;

              // Futility pruning: parent node (~5 Elo)
              if (   lmrDepth < 7
                  && !ss->inCheck
                  && ss->staticEval + 174 + 157 * lmrDepth <= alpha
                  &&  (*contHist[0])[movedPiece][to_sq(move)]
                    + (*contHist[1])[movedPiece][to_sq(move)]
                    + (*contHist[3])[movedPiece][to_sq(move)]
                    + (*contHist[5])[movedPiece][to_sq(move)] / 3 < 28255)
                  continue;

              // Prune moves with negative SEE (~20 Elo)
              if (!pos.see_ge(move, Value(-(30 - std::min(lmrDepth, 18)) * lmrDepth * lmrDepth)))
                  continue;
          }
      }

      // Step 14. Extensions (~75 Elo)

      // Singular extension search (~70 Elo). If all moves but one fail low on a
      // search of (alpha-s, beta-s), and just one fails high on (alpha, beta),
      // then that move is singular and should be extended. To verify this we do
      // a reduced search on all the other moves but the ttMove and if the
      // result is lower than ttValue minus a margin, then we will extend the ttMove.
      if (    depth >= 7
          &&  move == ttMove
          && !rootNode
          && !excludedMove // Avoid recursive singular search
       /* &&  ttValue != VALUE_NONE Already implicit in the next condition */
          &&  abs(ttValue) < VALUE_KNOWN_WIN
          && (tte->bound() & BOUND_LOWER)
          &&  tte->depth() >= depth - 3)
      {
          Value singularBeta = ttValue - ((formerPv + 4) * depth) / 2;
          Depth singularDepth = (depth - 1 + 3 * formerPv) / 2;

          ss->excludedMove = move;
          value = search<NonPV>(pos, ss, singularBeta - 1, singularBeta, singularDepth, cutNode);
          ss->excludedMove = MOVE_NONE;

          if (value < singularBeta)
          {
              extension = 1;
              singularQuietLMR = !ttCapture;
              if (!PvNode && value < singularBeta - 140)
                  extension = 2;
          }

          // Multi-cut pruning
          // Our ttMove is assumed to fail high, and now we failed high also on a reduced
          // search without the ttMove. So we assume this expected Cut-node is not singular,
          // that multiple moves fail high, and we can prune the whole subtree by returning
          // a soft bound.
          else if (singularBeta >= beta)
              return singularBeta;

          // If the eval of ttMove is greater than beta we try also if there is another
          // move that pushes it over beta, if so also produce a cutoff.
          else if (ttValue >= beta)
          {
              ss->excludedMove = move;
              value = search<NonPV>(pos, ss, beta - 1, beta, (depth + 3) / 2, cutNode);
              ss->excludedMove = MOVE_NONE;

              if (value >= beta)
                  return beta;
          }
      }

      // Add extension to new depth
      newDepth += extension;

      // Speculative prefetch as early as possible
      prefetch(TT.first_entry(pos.key_after(move)));

      // Update the current move (this must be done after singular extension search)
      ss->currentMove = move;
      ss->continuationHistory = &thisThread->continuationHistory[ss->inCheck]
                                                                [captureOrPromotion]
                                                                [movedPiece]
                                                                [to_sq(move)];

      // Step 15. Make the move
      pos.do_move(move, st, givesCheck);

      // Step 16. Late moves reduction / extension (LMR, ~200 Elo)
      // We use various heuristics for the sons of a node after the first son has
      // been searched. In general we would like to reduce them, but there are many
      // cases where we extend a son if it has good chances to be "interesting".
      Depth r = 0;
      if (    depth >= 2
          &&  moveCount > 1 + 2 * rootNode
          && (  !captureOrPromotion
              || cutNode
              || (!PvNode && !formerPv))
          && (!PvNode || ss->ply > 1 || thisThread->id() % 4 != 3))
      {
          r += reduction(improving, depth, moveCount);

          // Decrease reduction if the ttHit running average is large (~0 Elo)
          if (thisThread->ttHitAverage > 537 * TtHitAverageResolution * TtHitAverageWindow / 1024)
              r--;

          // Decrease reduction if position is or has been on the PV
          // and node is not likely to fail low. (~3 Elo)
          if (   ss->ttPv
              && !likelyFailLow)
              r -= 2;

          // Increase reduction at root and non-PV nodes when the best move does not change frequently
          if (   (rootNode || !PvNode)
              && thisThread->rootDepth > 10
              && thisThread->bestMoveChanges <= 2)
              r++;

          // Decrease reduction if opponent's move count is high (~1 Elo)
          if ((ss-1)->moveCount > 13)
              r--;

          // Decrease reduction if ttMove has been singularly extended (~1 Elo)
          if (singularQuietLMR)
              r--;

          if (!captureOrPromotion)
          {
              // Increase reduction if ttMove is a capture (~3 Elo)
              if (ttCapture)
                  r++;

              // Increase reduction at root if failing high
              if (rootNode)
                  r += thisThread->failedHighCnt * thisThread->failedHighCnt * moveCount / 512;

              // Increase reduction for cut nodes (~3 Elo)
              if (cutNode)
                  r += 2;

              ss->statScore =  thisThread->mainHistory[us][from_to(move)]
                             + (*contHist[0])[movedPiece][to_sq(move)]
                             + (*contHist[1])[movedPiece][to_sq(move)]
                             + (*contHist[3])[movedPiece][to_sq(move)]
                             - 4791;

              // Decrease/increase reduction for moves with a good/bad history (~30 Elo)
              if (!ss->inCheck)
                  r -= ss->statScore / 14790;
          }
      }
      if(r > 0) {

<<<<<<< HEAD
          value = -search<NonPV>(pos, ss+1, -(alpha+1), -alpha, newDepth-r, true);
=======
          // In general we want to cap the LMR depth search at newDepth. But if
          // reductions are really negative and movecount is low, we allow this move
          // to be searched deeper than the first move.
          Depth d = std::clamp(newDepth - r, 1, newDepth + (r < -1 && moveCount <= 5));
>>>>>>> 2c3f7619

          doFullDepthSearch = value > alpha;

          didLMR = true;
      }
      else
      {
          doFullDepthSearch = !PvNode || moveCount > 1;
          didLMR = false;
      }

      // Step 17. Full depth search when LMR is skipped or fails high
      if (doFullDepthSearch)
      {
          value = -search<NonPV>(pos, ss+1, -(alpha+1), -alpha, newDepth, !cutNode);

          // If the move passed LMR update its stats
          if (didLMR && !captureOrPromotion)
          {
              int bonus = value > alpha ?  stat_bonus(newDepth)
                                        : -stat_bonus(newDepth);

              update_continuation_histories(ss, movedPiece, to_sq(move), bonus);
          }
      }

      // For PV nodes only, do a full PV search on the first move or after a fail
      // high (in the latter case search only if value < beta), otherwise let the
      // parent node fail low with value <= alpha and try another move.
      if (PvNode && (moveCount == 1 || (value > alpha && (rootNode || value < beta))))
      {
          (ss+1)->pv = pv;
          (ss+1)->pv[0] = MOVE_NONE;

          value = -search<PV>(pos, ss+1, -beta, -alpha,
                              std::min(maxNextDepth, newDepth), false);
      }

      // Step 18. Undo move
      pos.undo_move(move);

      assert(value > -VALUE_INFINITE && value < VALUE_INFINITE);

      // Step 19. Check for a new best move
      // Finished searching the move. If a stop occurred, the return value of
      // the search cannot be trusted, and we return immediately without
      // updating best move, PV and TT.
      if (Threads.stop.load(std::memory_order_relaxed))
          return VALUE_ZERO;

      if (rootNode)
      {
          RootMove& rm = *std::find(thisThread->rootMoves.begin(),
                                    thisThread->rootMoves.end(), move);

          // PV move or new best move?
          if (moveCount == 1 || value > alpha)
          {
              rm.score = value;
              rm.selDepth = thisThread->selDepth;
              rm.pv.resize(1);

              assert((ss+1)->pv);

              for (Move* m = (ss+1)->pv; *m != MOVE_NONE; ++m)
                  rm.pv.push_back(*m);

              // We record how often the best move has been changed in each
              // iteration. This information is used for time management and LMR
              if (moveCount > 1)
                  ++thisThread->bestMoveChanges;
          }
          else
              // All other moves but the PV are set to the lowest value: this
              // is not a problem when sorting because the sort is stable and the
              // move position in the list is preserved - just the PV is pushed up.
              rm.score = -VALUE_INFINITE;
      }

      if (value > bestValue)
      {
          bestValue = value;

          if (value > alpha)
          {
              bestMove = move;

              if (PvNode && !rootNode) // Update pv even in fail-high case
                  update_pv(ss->pv, move, (ss+1)->pv);

              if (PvNode && value < beta) // Update alpha! Always alpha < beta
                  alpha = value;
              else
              {
                  assert(value >= beta); // Fail high
                  ss->statScore = 0;
                  break;
              }
          }
      }

      // If the move is worse than some previously searched move, remember it to update its stats later
      if (move != bestMove)
      {
          if (captureOrPromotion && captureCount < 32)
              capturesSearched[captureCount++] = move;

          else if (!captureOrPromotion && quietCount < 64)
              quietsSearched[quietCount++] = move;
      }
    }

    // The following condition would detect a stop only after move loop has been
    // completed. But in this case bestValue is valid because we have fully
    // searched our subtree, and we can anyhow save the result in TT.
    /*
       if (Threads.stop)
        return VALUE_DRAW;
    */

    // Step 20. Check for mate and stalemate
    // All legal moves have been searched and if there are no legal moves, it
    // must be a mate or a stalemate. If we are in a singular extension search then
    // return a fail low score.

    assert(moveCount || !ss->inCheck || excludedMove || !MoveList<LEGAL>(pos).size());

    if (!moveCount)
        bestValue = excludedMove ? alpha :
                    ss->inCheck  ? mated_in(ss->ply)
                                 : VALUE_DRAW;

    // If there is a move which produces search value greater than alpha we update stats of searched moves
    else if (bestMove)
        update_all_stats(pos, ss, bestMove, bestValue, beta, prevSq,
                         quietsSearched, quietCount, capturesSearched, captureCount, depth);

    // Bonus for prior countermove that caused the fail low
    else if (   (depth >= 3 || PvNode)
             && !priorCapture)
        update_continuation_histories(ss-1, pos.piece_on(prevSq), prevSq, stat_bonus(depth));

    if (PvNode)
        bestValue = std::min(bestValue, maxValue);

    // If no good move is found and the previous position was ttPv, then the previous
    // opponent move is probably good and the new position is added to the search tree.
    if (bestValue <= alpha)
        ss->ttPv = ss->ttPv || ((ss-1)->ttPv && depth > 3);
    // Otherwise, a counter move has been found and if the position is the last leaf
    // in the search tree, remove the position from the search tree.
    else if (depth > 3)
        ss->ttPv = ss->ttPv && (ss+1)->ttPv;

    // Write gathered information in transposition table
    if (!excludedMove && !(rootNode && thisThread->pvIdx))
        tte->save(posKey, value_to_tt(bestValue, ss->ply), ss->ttPv,
                  bestValue >= beta ? BOUND_LOWER :
                  PvNode && bestMove ? BOUND_EXACT : BOUND_UPPER,
                  depth, bestMove, ss->staticEval);

    assert(bestValue > -VALUE_INFINITE && bestValue < VALUE_INFINITE);

    return bestValue;
  }


  // qsearch() is the quiescence search function, which is called by the main search
  // function with zero depth, or recursively with further decreasing depth per call.
  template <NodeType NT>
  Value qsearch(Position& pos, Stack* ss, Value alpha, Value beta, Depth depth) {

    constexpr bool PvNode = NT == PV;

    assert(alpha >= -VALUE_INFINITE && alpha < beta && beta <= VALUE_INFINITE);
    assert(PvNode || (alpha == beta - 1));
    assert(depth <= 0);

    Move pv[MAX_PLY+1];
    StateInfo st;
    ASSERT_ALIGNED(&st, Eval::NNUE::CacheLineSize);

    TTEntry* tte;
    Key posKey;
    Move ttMove, move, bestMove;
    Depth ttDepth;
    Value bestValue, value, ttValue, futilityValue, futilityBase, oldAlpha;
    bool pvHit, givesCheck, captureOrPromotion;
    int moveCount;

    if (PvNode)
    {
        oldAlpha = alpha; // To flag BOUND_EXACT when eval above alpha and no available moves
        (ss+1)->pv = pv;
        ss->pv[0] = MOVE_NONE;
    }

    Thread* thisThread = pos.this_thread();
    (ss+1)->ply = ss->ply + 1;
    bestMove = MOVE_NONE;
    ss->inCheck = pos.checkers();
    moveCount = 0;

    // Check for an immediate draw or maximum ply reached
    if (   pos.is_draw(ss->ply)
        || ss->ply >= MAX_PLY)
        return (ss->ply >= MAX_PLY && !ss->inCheck) ? evaluate(pos) : VALUE_DRAW;

    assert(0 <= ss->ply && ss->ply < MAX_PLY);

    // Decide whether or not to include checks: this fixes also the type of
    // TT entry depth that we are going to use. Note that in qsearch we use
    // only two types of depth in TT: DEPTH_QS_CHECKS or DEPTH_QS_NO_CHECKS.
    ttDepth = ss->inCheck || depth >= DEPTH_QS_CHECKS ? DEPTH_QS_CHECKS
                                                  : DEPTH_QS_NO_CHECKS;
    // Transposition table lookup
    posKey = pos.key();
    tte = TT.probe(posKey, ss->ttHit);
    ttValue = ss->ttHit ? value_from_tt(tte->value(), ss->ply, pos.rule50_count()) : VALUE_NONE;
    ttMove = ss->ttHit ? tte->move() : MOVE_NONE;
    pvHit = ss->ttHit && tte->is_pv();

    if (  !PvNode
        && ss->ttHit
        && tte->depth() >= ttDepth
        && ttValue != VALUE_NONE // Only in case of TT access race
        && (ttValue >= beta ? (tte->bound() & BOUND_LOWER)
                            : (tte->bound() & BOUND_UPPER)))
        return ttValue;

    // Evaluate the position statically
    if (ss->inCheck)
    {
        ss->staticEval = VALUE_NONE;
        bestValue = futilityBase = -VALUE_INFINITE;
    }
    else
    {
        if (ss->ttHit)
        {
            // Never assume anything about values stored in TT
            if ((ss->staticEval = bestValue = tte->eval()) == VALUE_NONE)
                ss->staticEval = bestValue = evaluate(pos);

            // Can ttValue be used as a better position evaluation?
            if (    ttValue != VALUE_NONE
                && (tte->bound() & (ttValue > bestValue ? BOUND_LOWER : BOUND_UPPER)))
                bestValue = ttValue;
        }
        else
            // In case of null move search use previous static eval with a different sign
            // and addition of two tempos
            ss->staticEval = bestValue =
            (ss-1)->currentMove != MOVE_NULL ? evaluate(pos)
                                             : -(ss-1)->staticEval + 2 * Tempo;

        // Stand pat. Return immediately if static value is at least beta
        if (bestValue >= beta)
        {
            // Save gathered info in transposition table
            if (!ss->ttHit)
                tte->save(posKey, value_to_tt(bestValue, ss->ply), false, BOUND_LOWER,
                          DEPTH_NONE, MOVE_NONE, ss->staticEval);

            return bestValue;
        }

        if (PvNode && bestValue > alpha)
            alpha = bestValue;

        futilityBase = bestValue + 155;
    }

    const PieceToHistory* contHist[] = { (ss-1)->continuationHistory, (ss-2)->continuationHistory,
                                          nullptr                   , (ss-4)->continuationHistory,
                                          nullptr                   , (ss-6)->continuationHistory };

    // Initialize a MovePicker object for the current position, and prepare
    // to search the moves. Because the depth is <= 0 here, only captures,
    // queen and checking knight promotions, and other checks(only if depth >= DEPTH_QS_CHECKS)
    // will be generated.
    MovePicker mp(pos, ttMove, depth, &thisThread->mainHistory,
                                      &thisThread->captureHistory,
                                      contHist,
                                      to_sq((ss-1)->currentMove));

    // Loop through the moves until no moves remain or a beta cutoff occurs
    while ((move = mp.next_move()) != MOVE_NONE)
    {
      assert(is_ok(move));

      givesCheck = pos.gives_check(move);
      captureOrPromotion = pos.capture_or_promotion(move);

      moveCount++;

      // Futility pruning and moveCount pruning
      if (    bestValue > VALUE_TB_LOSS_IN_MAX_PLY
          && !givesCheck
          &&  futilityBase > -VALUE_KNOWN_WIN
          &&  type_of(move) != PROMOTION)
      {

          if (moveCount > 2)
              continue;

          futilityValue = futilityBase + PieceValue[EG][pos.piece_on(to_sq(move))];

          if (futilityValue <= alpha)
          {
              bestValue = std::max(bestValue, futilityValue);
              continue;
          }

          if (futilityBase <= alpha && !pos.see_ge(move, VALUE_ZERO + 1))
          {
              bestValue = std::max(bestValue, futilityBase);
              continue;
          }
      }

      // Do not search moves with negative SEE values
      if (    bestValue > VALUE_TB_LOSS_IN_MAX_PLY
          && !pos.see_ge(move))
          continue;

      // Speculative prefetch as early as possible
      prefetch(TT.first_entry(pos.key_after(move)));

      // Check for legality just before making the move
      if (!pos.legal(move))
      {
          moveCount--;
          continue;
      }

      ss->currentMove = move;
      ss->continuationHistory = &thisThread->continuationHistory[ss->inCheck]
                                                                [captureOrPromotion]
                                                                [pos.moved_piece(move)]
                                                                [to_sq(move)];

      // Continuation history based pruning
      if (  !captureOrPromotion
          && bestValue > VALUE_TB_LOSS_IN_MAX_PLY
          && (*contHist[0])[pos.moved_piece(move)][to_sq(move)] < CounterMovePruneThreshold
          && (*contHist[1])[pos.moved_piece(move)][to_sq(move)] < CounterMovePruneThreshold)
          continue;

      // Make and search the move
      pos.do_move(move, st, givesCheck);
      value = -qsearch<NT>(pos, ss+1, -beta, -alpha, depth - 1);
      pos.undo_move(move);

      assert(value > -VALUE_INFINITE && value < VALUE_INFINITE);

      // Check for a new best move
      if (value > bestValue)
      {
          bestValue = value;

          if (value > alpha)
          {
              bestMove = move;

              if (PvNode) // Update pv even in fail-high case
                  update_pv(ss->pv, move, (ss+1)->pv);

              if (PvNode && value < beta) // Update alpha here!
                  alpha = value;
              else
                  break; // Fail high
          }
       }
    }

    // All legal moves have been searched. A special case: if we're in check
    // and no legal moves were found, it is checkmate.
    if (ss->inCheck && bestValue == -VALUE_INFINITE)
    {
        assert(!MoveList<LEGAL>(pos).size());

        return mated_in(ss->ply); // Plies to mate from the root
    }

    // Save gathered info in transposition table
    tte->save(posKey, value_to_tt(bestValue, ss->ply), pvHit,
              bestValue >= beta ? BOUND_LOWER :
              PvNode && bestValue > oldAlpha  ? BOUND_EXACT : BOUND_UPPER,
              ttDepth, bestMove, ss->staticEval);

    assert(bestValue > -VALUE_INFINITE && bestValue < VALUE_INFINITE);

    return bestValue;
  }


  // value_to_tt() adjusts a mate or TB score from "plies to mate from the root" to
  // "plies to mate from the current position". Standard scores are unchanged.
  // The function is called before storing a value in the transposition table.

  Value value_to_tt(Value v, int ply) {

    assert(v != VALUE_NONE);

    return  v >= VALUE_TB_WIN_IN_MAX_PLY  ? v + ply
          : v <= VALUE_TB_LOSS_IN_MAX_PLY ? v - ply : v;
  }


  // value_from_tt() is the inverse of value_to_tt(): it adjusts a mate or TB score
  // from the transposition table (which refers to the plies to mate/be mated from
  // current position) to "plies to mate/be mated (TB win/loss) from the root". However,
  // for mate scores, to avoid potentially false mate scores related to the 50 moves rule
  // and the graph history interaction, we return an optimal TB score instead.

  Value value_from_tt(Value v, int ply, int r50c) {

    if (v == VALUE_NONE)
        return VALUE_NONE;

    if (v >= VALUE_TB_WIN_IN_MAX_PLY)  // TB win or better
    {
        if (v >= VALUE_MATE_IN_MAX_PLY && VALUE_MATE - v > 99 - r50c)
            return VALUE_MATE_IN_MAX_PLY - 1; // do not return a potentially false mate score

        return v - ply;
    }

    if (v <= VALUE_TB_LOSS_IN_MAX_PLY) // TB loss or worse
    {
        if (v <= VALUE_MATED_IN_MAX_PLY && VALUE_MATE + v > 99 - r50c)
            return VALUE_MATED_IN_MAX_PLY + 1; // do not return a potentially false mate score

        return v + ply;
    }

    return v;
  }


  // update_pv() adds current move and appends child pv[]

  void update_pv(Move* pv, Move move, Move* childPv) {

    for (*pv++ = move; childPv && *childPv != MOVE_NONE; )
        *pv++ = *childPv++;
    *pv = MOVE_NONE;
  }


  // update_all_stats() updates stats at the end of search() when a bestMove is found

  void update_all_stats(const Position& pos, Stack* ss, Move bestMove, Value bestValue, Value beta, Square prevSq,
                        Move* quietsSearched, int quietCount, Move* capturesSearched, int captureCount, Depth depth) {

    int bonus1, bonus2;
    Color us = pos.side_to_move();
    Thread* thisThread = pos.this_thread();
    CapturePieceToHistory& captureHistory = thisThread->captureHistory;
    Piece moved_piece = pos.moved_piece(bestMove);
    PieceType captured = type_of(pos.piece_on(to_sq(bestMove)));

    bonus1 = stat_bonus(depth + 1);
    bonus2 = bestValue > beta + PawnValueMg ? bonus1                                 // larger bonus
                                            : std::min(bonus1, stat_bonus(depth));   // smaller bonus

    if (!pos.capture_or_promotion(bestMove))
    {
        // Increase stats for the best move in case it was a quiet move
        update_quiet_stats(pos, ss, bestMove, bonus2, depth);

        // Decrease stats for all non-best quiet moves
        for (int i = 0; i < quietCount; ++i)
        {
            thisThread->mainHistory[us][from_to(quietsSearched[i])] << -bonus2;
            update_continuation_histories(ss, pos.moved_piece(quietsSearched[i]), to_sq(quietsSearched[i]), -bonus2);
        }
    }
    else
        // Increase stats for the best move in case it was a capture move
        captureHistory[moved_piece][to_sq(bestMove)][captured] << bonus1;

    // Extra penalty for a quiet early move that was not a TT move or
    // main killer move in previous ply when it gets refuted.
    if (   ((ss-1)->moveCount == 1 + (ss-1)->ttHit || ((ss-1)->currentMove == (ss-1)->killers[0]))
        && !pos.captured_piece())
            update_continuation_histories(ss-1, pos.piece_on(prevSq), prevSq, -bonus1);

    // Decrease stats for all non-best capture moves
    for (int i = 0; i < captureCount; ++i)
    {
        moved_piece = pos.moved_piece(capturesSearched[i]);
        captured = type_of(pos.piece_on(to_sq(capturesSearched[i])));
        captureHistory[moved_piece][to_sq(capturesSearched[i])][captured] << -bonus1;
    }
  }


  // update_continuation_histories() updates histories of the move pairs formed
  // by moves at ply -1, -2, -4, and -6 with current move.

  void update_continuation_histories(Stack* ss, Piece pc, Square to, int bonus) {

    for (int i : {1, 2, 4, 6})
    {
        // Only update first 2 continuation histories if we are in check
        if (ss->inCheck && i > 2)
            break;
        if (is_ok((ss-i)->currentMove))
            (*(ss-i)->continuationHistory)[pc][to] << bonus;
    }
  }


  // update_quiet_stats() updates move sorting heuristics

  void update_quiet_stats(const Position& pos, Stack* ss, Move move, int bonus, int depth) {

    // Update killers
    if (ss->killers[0] != move)
    {
        ss->killers[1] = ss->killers[0];
        ss->killers[0] = move;
    }

    Color us = pos.side_to_move();
    Thread* thisThread = pos.this_thread();
    thisThread->mainHistory[us][from_to(move)] << bonus;
    update_continuation_histories(ss, pos.moved_piece(move), to_sq(move), bonus);

    // Penalty for reversed move in case of moved piece not being a pawn
    if (type_of(pos.moved_piece(move)) != PAWN)
        thisThread->mainHistory[us][from_to(reverse_move(move))] << -bonus;

    // Update countermove history
    if (is_ok((ss-1)->currentMove))
    {
        Square prevSq = to_sq((ss-1)->currentMove);
        thisThread->counterMoves[pos.piece_on(prevSq)][prevSq] = move;
    }

    // Update low ply history
    if (depth > 11 && ss->ply < MAX_LPH)
        thisThread->lowPlyHistory[ss->ply][from_to(move)] << stat_bonus(depth - 7);
  }

  // When playing with strength handicap, choose best move among a set of RootMoves
  // using a statistical rule dependent on 'level'. Idea by Heinz van Saanen.

  Move Skill::pick_best(size_t multiPV) {

    const RootMoves& rootMoves = Threads.main()->rootMoves;
    static PRNG rng(now()); // PRNG sequence should be non-deterministic

    // RootMoves are already sorted by score in descending order
    Value topScore = rootMoves[0].score;
    int delta = std::min(topScore - rootMoves[multiPV - 1].score, PawnValueMg);
    int weakness = 120 - 2 * level;
    int maxScore = -VALUE_INFINITE;

    // Choose best move. For each move score we add two terms, both dependent on
    // weakness. One is deterministic and bigger for weaker levels, and one is
    // random. Then we choose the move with the resulting highest score.
    for (size_t i = 0; i < multiPV; ++i)
    {
        // This is our magic formula
        int push = (  weakness * int(topScore - rootMoves[i].score)
                    + delta * (rng.rand<unsigned>() % weakness)) / 128;

        if (rootMoves[i].score + push >= maxScore)
        {
            maxScore = rootMoves[i].score + push;
            best = rootMoves[i].pv[0];
        }
    }

    return best;
  }

} // namespace


/// MainThread::check_time() is used to print debug info and, more importantly,
/// to detect when we are out of available time and thus stop the search.

void MainThread::check_time() {

  if (--callsCnt > 0)
      return;

  // When using nodes, ensure checking rate is not lower than 0.1% of nodes
  callsCnt = Limits.nodes ? std::min(1024, int(Limits.nodes / 1024)) : 1024;

  static TimePoint lastInfoTime = now();

  TimePoint elapsed = Time.elapsed();
  TimePoint tick = Limits.startTime + elapsed;

  if (tick - lastInfoTime >= 1000)
  {
      lastInfoTime = tick;
      dbg_print();
  }

  // We should not stop pondering until told so by the GUI
  if (ponder)
      return;

  if (   (Limits.use_time_management() && (elapsed > Time.maximum() - 10 || stopOnPonderhit))
      || (Limits.movetime && elapsed >= Limits.movetime)
      || (Limits.nodes && Threads.nodes_searched() >= (uint64_t)Limits.nodes))
      Threads.stop = true;
}


/// UCI::pv() formats PV information according to the UCI protocol. UCI requires
/// that all (if any) unsearched PV lines are sent using a previous search score.

string UCI::pv(const Position& pos, Depth depth, Value alpha, Value beta) {

  std::stringstream ss;
  TimePoint elapsed = Time.elapsed() + 1;
  const RootMoves& rootMoves = pos.this_thread()->rootMoves;
  size_t pvIdx = pos.this_thread()->pvIdx;
  size_t multiPV = std::min((size_t)Options["MultiPV"], rootMoves.size());
  uint64_t nodesSearched = Threads.nodes_searched();
  uint64_t tbHits = Threads.tb_hits() + (TB::RootInTB ? rootMoves.size() : 0);

  for (size_t i = 0; i < multiPV; ++i)
  {
      bool updated = rootMoves[i].score != -VALUE_INFINITE;

      if (depth == 1 && !updated && i > 0)
          continue;

      Depth d = updated ? depth : std::max(1, depth - 1);
      Value v = updated ? rootMoves[i].score : rootMoves[i].previousScore;

      if (v == -VALUE_INFINITE)
          v = VALUE_ZERO;

      bool tb = TB::RootInTB && abs(v) < VALUE_MATE_IN_MAX_PLY;
      v = tb ? rootMoves[i].tbScore : v;

      if (ss.rdbuf()->in_avail()) // Not at first line
          ss << "\n";

      ss << "info"
         << " depth "    << d
         << " seldepth " << rootMoves[i].selDepth
         << " multipv "  << i + 1
         << " score "    << UCI::value(v);

      if (Options["UCI_ShowWDL"])
          ss << UCI::wdl(v, pos.game_ply());

      if (!tb && i == pvIdx)
          ss << (v >= beta ? " lowerbound" : v <= alpha ? " upperbound" : "");

      ss << " nodes "    << nodesSearched
         << " nps "      << nodesSearched * 1000 / elapsed;

      if (elapsed > 1000) // Earlier makes little sense
          ss << " hashfull " << TT.hashfull();

      ss << " tbhits "   << tbHits
         << " time "     << elapsed
         << " pv";

      for (Move m : rootMoves[i].pv)
          ss << " " << UCI::move(m, pos.is_chess960());
  }

  return ss.str();
}


/// RootMove::extract_ponder_from_tt() is called in case we have no ponder move
/// before exiting the search, for instance, in case we stop the search during a
/// fail high at root. We try hard to have a ponder move to return to the GUI,
/// otherwise in case of 'ponder on' we have nothing to think on.

bool RootMove::extract_ponder_from_tt(Position& pos) {

    StateInfo st;
    ASSERT_ALIGNED(&st, Eval::NNUE::CacheLineSize);

    bool ttHit;

    assert(pv.size() == 1);

    if (pv[0] == MOVE_NONE)
        return false;

    pos.do_move(pv[0], st);
    TTEntry* tte = TT.probe(pos.key(), ttHit);

    if (ttHit)
    {
        Move m = tte->move(); // Local copy to be SMP safe
        if (MoveList<LEGAL>(pos).contains(m))
            pv.push_back(m);
    }

    pos.undo_move(pv[0]);
    return pv.size() > 1;
}

void Tablebases::rank_root_moves(Position& pos, Search::RootMoves& rootMoves) {

    RootInTB = false;
    UseRule50 = bool(Options["Syzygy50MoveRule"]);
    ProbeDepth = int(Options["SyzygyProbeDepth"]);
    Cardinality = int(Options["SyzygyProbeLimit"]);
    bool dtz_available = true;

    // Tables with fewer pieces than SyzygyProbeLimit are searched with
    // ProbeDepth == DEPTH_ZERO
    if (Cardinality > MaxCardinality)
    {
        Cardinality = MaxCardinality;
        ProbeDepth = 0;
    }

    if (Cardinality >= popcount(pos.pieces()) && !pos.can_castle(ANY_CASTLING))
    {
        // Rank moves using DTZ tables
        RootInTB = root_probe(pos, rootMoves);

        if (!RootInTB)
        {
            // DTZ tables are missing; try to rank moves using WDL tables
            dtz_available = false;
            RootInTB = root_probe_wdl(pos, rootMoves);
        }
    }

    if (RootInTB)
    {
        // Sort moves according to TB rank
        std::stable_sort(rootMoves.begin(), rootMoves.end(),
                  [](const RootMove &a, const RootMove &b) { return a.tbRank > b.tbRank; } );

        // Probe during search only if DTZ is not available and we are winning
        if (dtz_available || rootMoves[0].tbScore <= VALUE_DRAW)
            Cardinality = 0;
    }
    else
    {
        // Clean up if root_probe() and root_probe_wdl() have failed
        for (auto& m : rootMoves)
            m.tbRank = 0;
    }
}

} // namespace Stockfish<|MERGE_RESOLUTION|>--- conflicted
+++ resolved
@@ -1179,17 +1179,9 @@
       }
       if(r > 0) {
 
-<<<<<<< HEAD
           value = -search<NonPV>(pos, ss+1, -(alpha+1), -alpha, newDepth-r, true);
-=======
-          // In general we want to cap the LMR depth search at newDepth. But if
-          // reductions are really negative and movecount is low, we allow this move
-          // to be searched deeper than the first move.
-          Depth d = std::clamp(newDepth - r, 1, newDepth + (r < -1 && moveCount <= 5));
->>>>>>> 2c3f7619
 
           doFullDepthSearch = value > alpha;
-
           didLMR = true;
       }
       else
