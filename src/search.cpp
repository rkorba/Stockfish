/*
  Stockfish, a UCI chess playing engine derived from Glaurung 2.1
  Copyright (C) 2004-2021 The Stockfish developers (see AUTHORS file)

  Stockfish is free software: you can redistribute it and/or modify
  it under the terms of the GNU General Public License as published by
  the Free Software Foundation, either version 3 of the License, or
  (at your option) any later version.

  Stockfish is distributed in the hope that it will be useful,
  but WITHOUT ANY WARRANTY; without even the implied warranty of
  MERCHANTABILITY or FITNESS FOR A PARTICULAR PURPOSE.  See the
  GNU General Public License for more details.

  You should have received a copy of the GNU General Public License
  along with this program.  If not, see <http://www.gnu.org/licenses/>.
*/

#include <algorithm>
#include <cassert>
#include <cmath>
#include <cstring>   // For std::memset
#include <iostream>
#include <sstream>

#include "evaluate.h"
#include "misc.h"
#include "movegen.h"
#include "movepick.h"
#include "position.h"
#include "search.h"
#include "thread.h"
#include "timeman.h"
#include "tt.h"
#include "uci.h"
#include "syzygy/tbprobe.h"

namespace Stockfish {

namespace Search {

  LimitsType Limits;
}

namespace Tablebases {

  int Cardinality;
  bool RootInTB;
  bool UseRule50;
  Depth ProbeDepth;
}

namespace TB = Tablebases;

using std::string;
using Eval::evaluate;
using namespace Search;

namespace {

  // Different node types, used as a template parameter
  enum NodeType { NonPV, PV };

  constexpr uint64_t TtHitAverageWindow     = 4096;
  constexpr uint64_t TtHitAverageResolution = 1024;

  // Futility margin
  Value futility_margin(Depth d, bool improving) {
    return Value(234 * (d - improving));
  }

  // Reductions lookup table, initialized at startup
  int Reductions[MAX_MOVES]; // [depth or moveNumber]

  Depth reduction(bool i, Depth d, int mn) {
    int r = Reductions[d] * Reductions[mn];
    return (r + 503) / 1024 + (!i && r > 915);
  }

  constexpr int futility_move_count(bool improving, Depth depth) {
    return (3 + depth * depth) / (2 - improving);
  }

  // History and stats update bonus, based on depth
  int stat_bonus(Depth d) {
    return d > 14 ? 66 : 6 * d * d + 231 * d - 206;
  }

  // Add a small random component to draw evaluations to avoid 3-fold blindness
  Value value_draw(Thread* thisThread) {
    return VALUE_DRAW + Value(2 * (thisThread->nodes & 1) - 1);
  }

  // Skill structure is used to implement strength limit
  struct Skill {
    explicit Skill(int l) : level(l) {}
    bool enabled() const { return level < 20; }
    bool time_to_pick(Depth depth) const { return depth == 1 + level; }
    Move pick_best(size_t multiPV);

    int level;
    Move best = MOVE_NONE;
  };

  // Breadcrumbs are used to mark nodes as being searched by a given thread
  struct Breadcrumb {
    std::atomic<Thread*> thread;
    std::atomic<Key> key;
  };
  std::array<Breadcrumb, 1024> breadcrumbs;

  // ThreadHolding structure keeps track of which thread left breadcrumbs at the given
  // node for potential reductions. A free node will be marked upon entering the moves
  // loop by the constructor, and unmarked upon leaving that loop by the destructor.
  struct ThreadHolding {
    explicit ThreadHolding(Thread* thisThread, Key posKey, int ply) {
       location = ply < 8 ? &breadcrumbs[posKey & (breadcrumbs.size() - 1)] : nullptr;
       otherThread = false;
       owning = false;
       if (location)
       {
          // See if another already marked this location, if not, mark it ourselves
          Thread* tmp = (*location).thread.load(std::memory_order_relaxed);
          if (tmp == nullptr)
          {
              (*location).thread.store(thisThread, std::memory_order_relaxed);
              (*location).key.store(posKey, std::memory_order_relaxed);
              owning = true;
          }
          else if (   tmp != thisThread
                   && (*location).key.load(std::memory_order_relaxed) == posKey)
              otherThread = true;
       }
    }

    ~ThreadHolding() {
       if (owning) // Free the marked location
           (*location).thread.store(nullptr, std::memory_order_relaxed);
    }

    bool marked() { return otherThread; }

    private:
    Breadcrumb* location;
    bool otherThread, owning;
  };

  template <NodeType NT>
  Value search(Position& pos, Stack* ss, Value alpha, Value beta, Depth depth, bool cutNode);

  template <NodeType NT>
  Value qsearch(Position& pos, Stack* ss, Value alpha, Value beta, Depth depth = 0);

  Value value_to_tt(Value v, int ply);
  Value value_from_tt(Value v, int ply, int r50c);
  void update_pv(Move* pv, Move move, Move* childPv);
  void update_continuation_histories(Stack* ss, Piece pc, Square to, int bonus);
  void update_quiet_stats(const Position& pos, Stack* ss, Move move, int bonus, int depth);
  void update_all_stats(const Position& pos, Stack* ss, Move bestMove, Value bestValue, Value beta, Square prevSq,
                        Move* quietsSearched, int quietCount, Move* capturesSearched, int captureCount, Depth depth);

  // perft() is our utility to verify move generation. All the leaf nodes up
  // to the given depth are generated and counted, and the sum is returned.
  template<bool Root>
  uint64_t perft(Position& pos, Depth depth) {

    StateInfo st;
    ASSERT_ALIGNED(&st, Eval::NNUE::kCacheLineSize);

    uint64_t cnt, nodes = 0;
    const bool leaf = (depth == 2);

    for (const auto& m : MoveList<LEGAL>(pos))
    {
        if (Root && depth <= 1)
            cnt = 1, nodes++;
        else
        {
            pos.do_move(m, st);
            cnt = leaf ? MoveList<LEGAL>(pos).size() : perft<false>(pos, depth - 1);
            nodes += cnt;
            pos.undo_move(m);
        }
        if (Root)
            sync_cout << UCI::move(m, pos.is_chess960()) << ": " << cnt << sync_endl;
    }
    return nodes;
  }

} // namespace


/// Search::init() is called at startup to initialize various lookup tables

void Search::init() {

  for (int i = 1; i < MAX_MOVES; ++i)
      Reductions[i] = int((21.3 + 2 * std::log(Threads.size())) * std::log(i + 0.25 * std::log(i)));
}


/// Search::clear() resets search state to its initial value

void Search::clear() {

  Threads.main()->wait_for_search_finished();

  Time.availableNodes = 0;
  TT.clear();
  Threads.clear();
  Tablebases::init(Options["SyzygyPath"]); // Free mapped files
}


/// MainThread::search() is started when the program receives the UCI 'go'
/// command. It searches from the root position and outputs the "bestmove".

void MainThread::search() {

  if (Limits.perft)
  {
      nodes = perft<true>(rootPos, Limits.perft);
      sync_cout << "\nNodes searched: " << nodes << "\n" << sync_endl;
      return;
  }

  Color us = rootPos.side_to_move();
  Time.init(Limits, us, rootPos.game_ply());
  TT.new_search();

  Eval::NNUE::verify();

  if (rootMoves.empty())
  {
      rootMoves.emplace_back(MOVE_NONE);
      sync_cout << "info depth 0 score "
                << UCI::value(rootPos.checkers() ? -VALUE_MATE : VALUE_DRAW)
                << sync_endl;
  }
  else
  {
      Threads.start_searching(); // start non-main threads
      Thread::search();          // main thread start searching
  }

  // When we reach the maximum depth, we can arrive here without a raise of
  // Threads.stop. However, if we are pondering or in an infinite search,
  // the UCI protocol states that we shouldn't print the best move before the
  // GUI sends a "stop" or "ponderhit" command. We therefore simply wait here
  // until the GUI sends one of those commands.

  while (!Threads.stop && (ponder || Limits.infinite))
  {} // Busy wait for a stop or a ponder reset

  // Stop the threads if not already stopped (also raise the stop if
  // "ponderhit" just reset Threads.ponder).
  Threads.stop = true;

  // Wait until all threads have finished
  Threads.wait_for_search_finished();

  // When playing in 'nodes as time' mode, subtract the searched nodes from
  // the available ones before exiting.
  if (Limits.npmsec)
      Time.availableNodes += Limits.inc[us] - Threads.nodes_searched();

  Thread* bestThread = this;

  if (   int(Options["MultiPV"]) == 1
      && !Limits.depth
      && !(Skill(Options["Skill Level"]).enabled() || int(Options["UCI_LimitStrength"]))
      && rootMoves[0].pv[0] != MOVE_NONE)
      bestThread = Threads.get_best_thread();

  bestPreviousScore = bestThread->rootMoves[0].score;

  // Send again PV info if we have a new best thread
  if (bestThread != this)
      sync_cout << UCI::pv(bestThread->rootPos, bestThread->completedDepth, -VALUE_INFINITE, VALUE_INFINITE) << sync_endl;

  sync_cout << "bestmove " << UCI::move(bestThread->rootMoves[0].pv[0], rootPos.is_chess960());

  if (bestThread->rootMoves[0].pv.size() > 1 || bestThread->rootMoves[0].extract_ponder_from_tt(rootPos))
      std::cout << " ponder " << UCI::move(bestThread->rootMoves[0].pv[1], rootPos.is_chess960());

  std::cout << sync_endl;
}


/// Thread::search() is the main iterative deepening loop. It calls search()
/// repeatedly with increasing depth until the allocated thinking time has been
/// consumed, the user stops the search, or the maximum search depth is reached.

void Thread::search() {

  // To allow access to (ss-7) up to (ss+2), the stack must be oversized.
  // The former is needed to allow update_continuation_histories(ss-1, ...),
  // which accesses its argument at ss-6, also near the root.
  // The latter is needed for statScores and killer initialization.
  Stack stack[MAX_PLY+10], *ss = stack+7;
  Move  pv[MAX_PLY+1];
  Value bestValue, alpha, beta, delta;
  Move  lastBestMove = MOVE_NONE;
  Depth lastBestMoveDepth = 0;
  MainThread* mainThread = (this == Threads.main() ? Threads.main() : nullptr);
  double timeReduction = 1, totBestMoveChanges = 0;
  Color us = rootPos.side_to_move();
  int iterIdx = 0;

  std::memset(ss-7, 0, 10 * sizeof(Stack));
  for (int i = 7; i > 0; i--)
      (ss-i)->continuationHistory = &this->continuationHistory[0][0][NO_PIECE][0]; // Use as a sentinel

  ss->pv = pv;

  bestValue = delta = alpha = -VALUE_INFINITE;
  beta = VALUE_INFINITE;

  if (mainThread)
  {
      if (mainThread->bestPreviousScore == VALUE_INFINITE)
          for (int i = 0; i < 4; ++i)
              mainThread->iterValue[i] = VALUE_ZERO;
      else
          for (int i = 0; i < 4; ++i)
              mainThread->iterValue[i] = mainThread->bestPreviousScore;
  }

  std::copy(&lowPlyHistory[2][0], &lowPlyHistory.back().back() + 1, &lowPlyHistory[0][0]);
  std::fill(&lowPlyHistory[MAX_LPH - 2][0], &lowPlyHistory.back().back() + 1, 0);

  size_t multiPV = size_t(Options["MultiPV"]);

  // Pick integer skill levels, but non-deterministically round up or down
  // such that the average integer skill corresponds to the input floating point one.
  // UCI_Elo is converted to a suitable fractional skill level, using anchoring
  // to CCRL Elo (goldfish 1.13 = 2000) and a fit through Ordo derived Elo
  // for match (TC 60+0.6) results spanning a wide range of k values.
  PRNG rng(now());
  double floatLevel = Options["UCI_LimitStrength"] ?
                      std::clamp(std::pow((Options["UCI_Elo"] - 1346.6) / 143.4, 1 / 0.806), 0.0, 20.0) :
                        double(Options["Skill Level"]);
  int intLevel = int(floatLevel) +
                 ((floatLevel - int(floatLevel)) * 1024 > rng.rand<unsigned>() % 1024  ? 1 : 0);
  Skill skill(intLevel);

  // When playing with strength handicap enable MultiPV search that we will
  // use behind the scenes to retrieve a set of possible moves.
  if (skill.enabled())
      multiPV = std::max(multiPV, (size_t)4);

  multiPV = std::min(multiPV, rootMoves.size());
  ttHitAverage = TtHitAverageWindow * TtHitAverageResolution / 2;

  int ct = int(Options["Contempt"]) * PawnValueEg / 100; // From centipawns

  // In analysis mode, adjust contempt in accordance with user preference
  if (Limits.infinite || Options["UCI_AnalyseMode"])
      ct =  Options["Analysis Contempt"] == "Off"  ? 0
          : Options["Analysis Contempt"] == "Both" ? ct
          : Options["Analysis Contempt"] == "White" && us == BLACK ? -ct
          : Options["Analysis Contempt"] == "Black" && us == WHITE ? -ct
          : ct;

  // Evaluation score is from the white point of view
  contempt = (us == WHITE ?  make_score(ct, ct / 2)
                          : -make_score(ct, ct / 2));

  int searchAgainCounter = 0;

  // Iterative deepening loop until requested to stop or the target depth is reached
  while (   ++rootDepth < MAX_PLY
         && !Threads.stop
         && !(Limits.depth && mainThread && rootDepth > Limits.depth))
  {
      // Age out PV variability metric
      if (mainThread)
          totBestMoveChanges /= 2;

      // Save the last iteration's scores before first PV line is searched and
      // all the move scores except the (new) PV are set to -VALUE_INFINITE.
      for (RootMove& rm : rootMoves)
          rm.previousScore = rm.score;

      size_t pvFirst = 0;
      pvLast = 0;

      if (!Threads.increaseDepth)
         searchAgainCounter++;

      // MultiPV loop. We perform a full root search for each PV line
      for (pvIdx = 0; pvIdx < multiPV && !Threads.stop; ++pvIdx)
      {
          if (pvIdx == pvLast)
          {
              pvFirst = pvLast;
              for (pvLast++; pvLast < rootMoves.size(); pvLast++)
                  if (rootMoves[pvLast].tbRank != rootMoves[pvFirst].tbRank)
                      break;
          }

          // Reset UCI info selDepth for each depth and each PV line
          selDepth = 0;

          // Reset aspiration window starting size
          if (rootDepth >= 4)
          {
              Value prev = rootMoves[pvIdx].previousScore;
              delta = Value(17);
              alpha = std::max(prev - delta,-VALUE_INFINITE);
              beta  = std::min(prev + delta, VALUE_INFINITE);

              // Adjust contempt based on root move's previousScore (dynamic contempt)
              int dct = ct + (113 - ct / 2) * prev / (abs(prev) + 147);

              contempt = (us == WHITE ?  make_score(dct, dct / 2)
                                      : -make_score(dct, dct / 2));
          }

          // Start with a small aspiration window and, in the case of a fail
          // high/low, re-search with a bigger window until we don't fail
          // high/low anymore.
          failedHighCnt = 0;
          while (true)
          {
              Depth adjustedDepth = std::max(1, rootDepth - failedHighCnt - searchAgainCounter);
              bestValue = Stockfish::search<PV>(rootPos, ss, alpha, beta, adjustedDepth, false);

              // Bring the best move to the front. It is critical that sorting
              // is done with a stable algorithm because all the values but the
              // first and eventually the new best one are set to -VALUE_INFINITE
              // and we want to keep the same order for all the moves except the
              // new PV that goes to the front. Note that in case of MultiPV
              // search the already searched PV lines are preserved.
              std::stable_sort(rootMoves.begin() + pvIdx, rootMoves.begin() + pvLast);

              // If search has been stopped, we break immediately. Sorting is
              // safe because RootMoves is still valid, although it refers to
              // the previous iteration.
              if (Threads.stop)
                  break;

              // When failing high/low give some update (without cluttering
              // the UI) before a re-search.
              if (   mainThread
                  && multiPV == 1
                  && (bestValue <= alpha || bestValue >= beta)
                  && Time.elapsed() > 3000)
                  sync_cout << UCI::pv(rootPos, rootDepth, alpha, beta) << sync_endl;

              // In case of failing low/high increase aspiration window and
              // re-search, otherwise exit the loop.
              if (bestValue <= alpha)
              {
                  beta = (alpha + beta) / 2;
                  alpha = std::max(bestValue - delta, -VALUE_INFINITE);

                  failedHighCnt = 0;
                  if (mainThread)
                      mainThread->stopOnPonderhit = false;
              }
              else if (bestValue >= beta)
              {
                  beta = std::min(bestValue + delta, VALUE_INFINITE);
                  ++failedHighCnt;
              }
              else
                  break;

              delta += delta / 4 + 5;

              assert(alpha >= -VALUE_INFINITE && beta <= VALUE_INFINITE);
          }

          // Sort the PV lines searched so far and update the GUI
          std::stable_sort(rootMoves.begin() + pvFirst, rootMoves.begin() + pvIdx + 1);

          if (    mainThread
              && (Threads.stop || pvIdx + 1 == multiPV || Time.elapsed() > 3000))
              sync_cout << UCI::pv(rootPos, rootDepth, alpha, beta) << sync_endl;
      }

      if (!Threads.stop)
          completedDepth = rootDepth;

      if (rootMoves[0].pv[0] != lastBestMove) {
         lastBestMove = rootMoves[0].pv[0];
         lastBestMoveDepth = rootDepth;
      }

      // Have we found a "mate in x"?
      if (   Limits.mate
          && bestValue >= VALUE_MATE_IN_MAX_PLY
          && VALUE_MATE - bestValue <= 2 * Limits.mate)
          Threads.stop = true;

      if (!mainThread)
          continue;

      // If skill level is enabled and time is up, pick a sub-optimal best move
      if (skill.enabled() && skill.time_to_pick(rootDepth))
          skill.pick_best(multiPV);

      // Do we have time for the next iteration? Can we stop searching now?
      if (    Limits.use_time_management()
          && !Threads.stop
          && !mainThread->stopOnPonderhit)
      {
          double fallingEval = (318 + 6 * (mainThread->bestPreviousScore - bestValue)
                                    + 6 * (mainThread->iterValue[iterIdx] - bestValue)) / 825.0;
          fallingEval = std::clamp(fallingEval, 0.5, 1.5);

          // If the bestMove is stable over several iterations, reduce time accordingly
          timeReduction = lastBestMoveDepth + 9 < completedDepth ? 1.92 : 0.95;
          double reduction = (1.47 + mainThread->previousTimeReduction) / (2.32 * timeReduction);

          // Use part of the gained time from a previous stable move for the current move
          for (Thread* th : Threads)
          {
              totBestMoveChanges += th->bestMoveChanges;
              th->bestMoveChanges = 0;
          }
          double bestMoveInstability = 1 + 2 * totBestMoveChanges / Threads.size();

          double totalTime = Time.optimum() * fallingEval * reduction * bestMoveInstability;

          // Cap used time in case of a single legal move for a better viewer experience in tournaments
          // yielding correct scores and sufficiently fast moves.
          if (rootMoves.size() == 1)
              totalTime = std::min(500.0, totalTime);

          // Stop the search if we have exceeded the totalTime
          if (Time.elapsed() > totalTime)
          {
              // If we are allowed to ponder do not stop the search now but
              // keep pondering until the GUI sends "ponderhit" or "stop".
              if (mainThread->ponder)
                  mainThread->stopOnPonderhit = true;
              else
                  Threads.stop = true;
          }
          else if (   Threads.increaseDepth
                   && !mainThread->ponder
                   && Time.elapsed() > totalTime * 0.58)
                   Threads.increaseDepth = false;
          else
                   Threads.increaseDepth = true;
      }

      mainThread->iterValue[iterIdx] = bestValue;
      iterIdx = (iterIdx + 1) & 3;
  }

  if (!mainThread)
      return;

  mainThread->previousTimeReduction = timeReduction;

  // If skill level is enabled, swap best PV line with the sub-optimal one
  if (skill.enabled())
      std::swap(rootMoves[0], *std::find(rootMoves.begin(), rootMoves.end(),
                skill.best ? skill.best : skill.pick_best(multiPV)));
}


namespace {

  // search<>() is the main search function for both PV and non-PV nodes

  template <NodeType NT>
  Value search(Position& pos, Stack* ss, Value alpha, Value beta, Depth depth, bool cutNode) {

    constexpr bool PvNode = NT == PV;
    const bool rootNode = PvNode && ss->ply == 0;
    const Depth maxNextDepth = rootNode ? depth : depth + 1;

    // Check if we have an upcoming move which draws by repetition, or
    // if the opponent had an alternative move earlier to this position.
    if (   pos.rule50_count() >= 3
        && alpha < VALUE_DRAW
        && !rootNode
        && pos.has_game_cycle(ss->ply))
    {
        alpha = value_draw(pos.this_thread());
        if (alpha >= beta)
            return alpha;
    }

    // Dive into quiescence search when the depth reaches zero
    if (depth <= 0)
        return qsearch<NT>(pos, ss, alpha, beta);

    assert(-VALUE_INFINITE <= alpha && alpha < beta && beta <= VALUE_INFINITE);
    assert(PvNode || (alpha == beta - 1));
    assert(0 < depth && depth < MAX_PLY);
    assert(!(PvNode && cutNode));

    Move pv[MAX_PLY+1], capturesSearched[32], quietsSearched[64];
    StateInfo st;
    ASSERT_ALIGNED(&st, Eval::NNUE::kCacheLineSize);

    TTEntry* tte;
    Key posKey;
    Move ttMove, move, excludedMove, bestMove;
    Depth extension, newDepth;
    Value bestValue, value, ttValue, eval, maxValue, probCutBeta;
    bool formerPv, givesCheck, improving, didLMR, priorCapture;
    bool captureOrPromotion, doFullDepthSearch, moveCountPruning,
         ttCapture, singularQuietLMR;
    Piece movedPiece;
    int moveCount, captureCount, quietCount;

    // Step 1. Initialize node
    Thread* thisThread = pos.this_thread();
    ss->inCheck = pos.checkers();
    priorCapture = pos.captured_piece();
    Color us = pos.side_to_move();
    moveCount = captureCount = quietCount = ss->moveCount = 0;
    bestValue = -VALUE_INFINITE;
    maxValue = VALUE_INFINITE;
    ss->distanceFromPv = (PvNode ? 0 : ss->distanceFromPv);

    // Check for the available remaining time
    if (thisThread == Threads.main())
        static_cast<MainThread*>(thisThread)->check_time();

    // Used to send selDepth info to GUI (selDepth counts from 1, ply from 0)
    if (PvNode && thisThread->selDepth < ss->ply + 1)
        thisThread->selDepth = ss->ply + 1;

    if (!rootNode)
    {
        // Step 2. Check for aborted search and immediate draw
        if (   Threads.stop.load(std::memory_order_relaxed)
            || pos.is_draw(ss->ply)
            || ss->ply >= MAX_PLY)
            return (ss->ply >= MAX_PLY && !ss->inCheck) ? evaluate(pos)
                                                        : value_draw(pos.this_thread());

        // Step 3. Mate distance pruning. Even if we mate at the next move our score
        // would be at best mate_in(ss->ply+1), but if alpha is already bigger because
        // a shorter mate was found upward in the tree then there is no need to search
        // because we will never beat the current alpha. Same logic but with reversed
        // signs applies also in the opposite condition of being mated instead of giving
        // mate. In this case return a fail-high score.
        alpha = std::max(mated_in(ss->ply), alpha);
        beta = std::min(mate_in(ss->ply+1), beta);
        if (alpha >= beta)
            return alpha;
    }

    assert(0 <= ss->ply && ss->ply < MAX_PLY);

    (ss+1)->ply = ss->ply + 1;
    (ss+1)->ttPv = false;
    (ss+1)->excludedMove = bestMove = MOVE_NONE;
    (ss+2)->killers[0] = (ss+2)->killers[1] = MOVE_NONE;
    Square prevSq = to_sq((ss-1)->currentMove);

    // Initialize statScore to zero for the grandchildren of the current position.
    // So statScore is shared between all grandchildren and only the first grandchild
    // starts with statScore = 0. Later grandchildren start with the last calculated
    // statScore of the previous grandchild. This influences the reduction rules in
    // LMR which are based on the statScore of parent position.
    if (!rootNode)
        (ss+2)->statScore = 0;

    // Step 4. Transposition table lookup. We don't want the score of a partial
    // search to overwrite a previous full search TT value, so we use a different
    // position key in case of an excluded move.
    excludedMove = ss->excludedMove;
    posKey = excludedMove == MOVE_NONE ? pos.key() : pos.key() ^ make_key(excludedMove);
    tte = TT.probe(posKey, ss->ttHit);
    ttValue = ss->ttHit ? value_from_tt(tte->value(), ss->ply, pos.rule50_count()) : VALUE_NONE;
    ttMove =  rootNode ? thisThread->rootMoves[thisThread->pvIdx].pv[0]
            : ss->ttHit    ? tte->move() : MOVE_NONE;
    if (!excludedMove)
        ss->ttPv = PvNode || (ss->ttHit && tte->is_pv());
    formerPv = ss->ttPv && !PvNode;

    // Update low ply history for previous move if we are near root and position is or has been in PV
    if (   ss->ttPv
        && depth > 12
        && ss->ply - 1 < MAX_LPH
        && !priorCapture
        && is_ok((ss-1)->currentMove))
        thisThread->lowPlyHistory[ss->ply - 1][from_to((ss-1)->currentMove)] << stat_bonus(depth - 5);

    // thisThread->ttHitAverage can be used to approximate the running average of ttHit
    thisThread->ttHitAverage =   (TtHitAverageWindow - 1) * thisThread->ttHitAverage / TtHitAverageWindow
                                + TtHitAverageResolution * ss->ttHit;

    // At non-PV nodes we check for an early TT cutoff
    if (  !PvNode
        && ss->ttHit
        && tte->depth() >= depth
        && ttValue != VALUE_NONE // Possible in case of TT access race
        && (ttValue >= beta ? (tte->bound() & BOUND_LOWER)
                            : (tte->bound() & BOUND_UPPER)))
    {
        // If ttMove is quiet, update move sorting heuristics on TT hit
        if (ttMove)
        {
            if (ttValue >= beta)
            {
                // Bonus for a quiet ttMove that fails high
                if (!pos.capture_or_promotion(ttMove))
                    update_quiet_stats(pos, ss, ttMove, stat_bonus(depth), depth);

                // Extra penalty for early quiet moves of the previous ply
                if ((ss-1)->moveCount <= 2 && !priorCapture)
                    update_continuation_histories(ss-1, pos.piece_on(prevSq), prevSq, -stat_bonus(depth + 1));
            }
            // Penalty for a quiet ttMove that fails low
            else if (!pos.capture_or_promotion(ttMove))
            {
                int penalty = -stat_bonus(depth);
                thisThread->mainHistory[us][from_to(ttMove)] << penalty;
                update_continuation_histories(ss, pos.moved_piece(ttMove), to_sq(ttMove), penalty);
            }
        }

        // Partial workaround for the graph history interaction problem
        // For high rule50 counts don't produce transposition table cutoffs.
        if (pos.rule50_count() < 90)
            return ttValue;
    }

    // Step 5. Tablebases probe
    if (!rootNode && TB::Cardinality)
    {
        int piecesCount = pos.count<ALL_PIECES>();

        if (    piecesCount <= TB::Cardinality
            && (piecesCount <  TB::Cardinality || depth >= TB::ProbeDepth)
            &&  pos.rule50_count() == 0
            && !pos.can_castle(ANY_CASTLING))
        {
            TB::ProbeState err;
            TB::WDLScore wdl = Tablebases::probe_wdl(pos, &err);

            // Force check of time on the next occasion
            if (thisThread == Threads.main())
                static_cast<MainThread*>(thisThread)->callsCnt = 0;

            if (err != TB::ProbeState::FAIL)
            {
                thisThread->tbHits.fetch_add(1, std::memory_order_relaxed);

                int drawScore = TB::UseRule50 ? 1 : 0;

                // use the range VALUE_MATE_IN_MAX_PLY to VALUE_TB_WIN_IN_MAX_PLY to score
                value =  wdl < -drawScore ? VALUE_MATED_IN_MAX_PLY + ss->ply + 1
                       : wdl >  drawScore ? VALUE_MATE_IN_MAX_PLY - ss->ply - 1
                                          : VALUE_DRAW + 2 * wdl * drawScore;

                Bound b =  wdl < -drawScore ? BOUND_UPPER
                         : wdl >  drawScore ? BOUND_LOWER : BOUND_EXACT;

                if (    b == BOUND_EXACT
                    || (b == BOUND_LOWER ? value >= beta : value <= alpha))
                {
                    tte->save(posKey, value_to_tt(value, ss->ply), ss->ttPv, b,
                              std::min(MAX_PLY - 1, depth + 6),
                              MOVE_NONE, VALUE_NONE);

                    return value;
                }

                if (PvNode)
                {
                    if (b == BOUND_LOWER)
                        bestValue = value, alpha = std::max(alpha, bestValue);
                    else
                        maxValue = value;
                }
            }
        }
    }

    CapturePieceToHistory& captureHistory = thisThread->captureHistory;

    // Step 6. Static evaluation of the position
    if (ss->inCheck)
    {
        // Skip early pruning when in check
        ss->staticEval = eval = VALUE_NONE;
        improving = false;
        goto moves_loop;
    }
    else if (ss->ttHit)
    {
        // Never assume anything about values stored in TT
        ss->staticEval = eval = tte->eval();
        if (eval == VALUE_NONE)
            ss->staticEval = eval = evaluate(pos);

        // Randomize draw evaluation
        if (eval == VALUE_DRAW)
            eval = value_draw(thisThread);

        // Can ttValue be used as a better position evaluation?
        if (    ttValue != VALUE_NONE
            && (tte->bound() & (ttValue > eval ? BOUND_LOWER : BOUND_UPPER)))
            eval = ttValue;
    }
    else
    {
        // In case of null move search use previous static eval with a different sign
        // and addition of two tempos
        if ((ss-1)->currentMove != MOVE_NULL)
            ss->staticEval = eval = evaluate(pos);
        else
            ss->staticEval = eval = -(ss-1)->staticEval + 2 * Tempo;

        // Save static evaluation into transposition table
        tte->save(posKey, VALUE_NONE, ss->ttPv, BOUND_NONE, DEPTH_NONE, MOVE_NONE, eval);
    }

    // Use static evaluation difference to improve quiet move ordering
    if (is_ok((ss-1)->currentMove) && !(ss-1)->inCheck && !priorCapture)
    {
        int bonus = std::clamp(-depth * 4 * int((ss-1)->staticEval + ss->staticEval - 2 * Tempo), -1000, 1000);
        thisThread->mainHistory[~us][from_to((ss-1)->currentMove)] << bonus;
    }

<<<<<<< HEAD
    // Step 7. Razoring (~1 Elo)
    if (   !rootNode // The required rootNode PV handling is not available in qsearch
        &&  depth == 1
        &&  eval <= alpha - RazorMargin)
    {
    	const Value v = qsearch<NT>(pos, ss, alpha, beta);
        return std::max(v, eval+RazorMargin);
    }

=======
>>>>>>> d58e8369
    // Set up improving flag that is used in various pruning heuristics
    // We define position as improving if static evaluation of position is better
    // Than the previous static evaluation at our turn
    // In case of us being in check at our previous move we look at move prior to it
    improving =  (ss-2)->staticEval == VALUE_NONE
               ? ss->staticEval > (ss-4)->staticEval || (ss-4)->staticEval == VALUE_NONE
               : ss->staticEval > (ss-2)->staticEval;

    // Step 7. Futility pruning: child node (~50 Elo)
    if (   !PvNode
<<<<<<< HEAD
        &&  depth < 8
=======
        &&  depth < 9
        &&  eval - futility_margin(depth, improving) >= beta
>>>>>>> d58e8369
        &&  eval < VALUE_KNOWN_WIN) // Do not return unproven wins
    {
    	const Value futilVal = eval - futility_margin(depth, improving);
    	if(futilVal >= beta)
            return futilVal;
    }

    // Step 8. Null move search with verification search (~40 Elo)
    if (   !PvNode
        && (ss-1)->currentMove != MOVE_NULL
        && (ss-1)->statScore < 24185
        &&  eval >= beta
        &&  eval >= ss->staticEval
        &&  ss->staticEval >= beta - 24 * depth - 34 * improving + 162 * ss->ttPv + 159
        && !excludedMove
        &&  pos.non_pawn_material(us)
        && (ss->ply >= thisThread->nmpMinPly || us != thisThread->nmpColor))
    {
        assert(eval - beta >= 0);

        // Null move dynamic reduction based on depth and value
        Depth R = (1062 + 68 * depth) / 256 + std::min(int(eval - beta) / 190, 3);

        ss->currentMove = MOVE_NULL;
        ss->continuationHistory = &thisThread->continuationHistory[0][0][NO_PIECE][0];

        pos.do_null_move(st);

        Value nullValue = -search<NonPV>(pos, ss+1, -beta, -beta+1, depth-R, !cutNode);

        pos.undo_null_move();

        if (nullValue >= beta)
        {
            // Do not return unproven mate or TB scores
            if (nullValue >= VALUE_TB_WIN_IN_MAX_PLY)
                nullValue = beta;

            if (thisThread->nmpMinPly || (abs(beta) < VALUE_KNOWN_WIN && depth < 14))
                return nullValue;

            assert(!thisThread->nmpMinPly); // Recursive verification is not allowed

            // Do verification search at high depths, with null move pruning disabled
            // for us, until ply exceeds nmpMinPly.
            thisThread->nmpMinPly = ss->ply + 3 * (depth-R) / 4;
            thisThread->nmpColor = us;

            Value v = search<NonPV>(pos, ss, beta-1, beta, depth-R, false);

            thisThread->nmpMinPly = 0;

            if (v >= beta)
                return std::min(v, nullValue);
        }
    }

    probCutBeta = beta + 209 - 44 * improving;

    // Step 9. ProbCut (~10 Elo)
    // If we have a good enough capture and a reduced search returns a value
    // much above beta, we can (almost) safely prune the previous move.
    if (   !PvNode
        &&  depth > 4
        &&  abs(beta) < VALUE_TB_WIN_IN_MAX_PLY
        // if value from transposition table is lower than probCutBeta, don't attempt probCut
        // there and in further interactions with transposition table cutoff depth is set to depth - 3
        // because probCut search has depth set to depth - 4 but we also do a move before it
        // so effective depth is equal to depth - 3
        && !(   ss->ttHit
             && tte->depth() >= depth - 3
             && ttValue != VALUE_NONE
             && ttValue < probCutBeta))
    {
        // if ttMove is a capture and value from transposition table is good enough produce probCut
        // cutoff without digging into actual probCut search
        if (   ss->ttHit
            && tte->depth() >= depth - 3
            && ttValue != VALUE_NONE
            && ttValue >= probCutBeta
            && ttMove
            && pos.capture_or_promotion(ttMove))
            return probCutBeta;

        assert(probCutBeta < VALUE_INFINITE);
        MovePicker mp(pos, ttMove, probCutBeta - ss->staticEval, &captureHistory);
        int probCutCount = 0;
        bool ttPv = ss->ttPv;
        ss->ttPv = false;

        while (   (move = mp.next_move()) != MOVE_NONE
               && probCutCount < 2 + 2 * cutNode)
            if (move != excludedMove && pos.legal(move))
            {
                assert(pos.capture_or_promotion(move));
                assert(depth >= 5);

                captureOrPromotion = true;
                probCutCount++;

                ss->currentMove = move;
                ss->continuationHistory = &thisThread->continuationHistory[ss->inCheck]
                                                                          [captureOrPromotion]
                                                                          [pos.moved_piece(move)]
                                                                          [to_sq(move)];

                pos.do_move(move, st);

                // Perform a preliminary qsearch to verify that the move holds
                value = -qsearch<NonPV>(pos, ss+1, -probCutBeta, -probCutBeta+1);

                // If the qsearch held, perform the regular search
                if (value >= probCutBeta)
                    value = -search<NonPV>(pos, ss+1, -probCutBeta, -probCutBeta+1, depth - 4, !cutNode);

                pos.undo_move(move);

                if (value >= probCutBeta)
                {
                    // if transposition table doesn't have equal or more deep info write probCut data into it
                    if ( !(ss->ttHit
                       && tte->depth() >= depth - 3
                       && ttValue != VALUE_NONE))
                        tte->save(posKey, value_to_tt(value, ss->ply), ttPv,
                            BOUND_LOWER,
                            depth - 3, move, ss->staticEval);
                    return value;
                }
            }
         ss->ttPv = ttPv;
    }

    // Step 10. If the position is not in TT, decrease depth by 2
    if (   PvNode
        && depth >= 6
        && !ttMove)
        depth -= 2;

moves_loop: // When in check, search starts from here

    ttCapture = ttMove && pos.capture_or_promotion(ttMove);

    // Step 11. A small Probcut idea, when we are in check
    probCutBeta = beta + 400;
    if (   ss->inCheck
        && !PvNode
        && depth >= 4
        && ttCapture
        && (tte->bound() & BOUND_LOWER)
        && tte->depth() >= depth - 3
        && ttValue >= probCutBeta
        && abs(ttValue) <= VALUE_KNOWN_WIN
        && abs(beta) <= VALUE_KNOWN_WIN
       )
        return probCutBeta;


    const PieceToHistory* contHist[] = { (ss-1)->continuationHistory, (ss-2)->continuationHistory,
                                          nullptr                   , (ss-4)->continuationHistory,
                                          nullptr                   , (ss-6)->continuationHistory };

    Move countermove = thisThread->counterMoves[pos.piece_on(prevSq)][prevSq];

    MovePicker mp(pos, ttMove, depth, &thisThread->mainHistory,
                                      &thisThread->lowPlyHistory,
                                      &captureHistory,
                                      contHist,
                                      countermove,
                                      ss->killers,
                                      ss->ply);

    value = bestValue;
    singularQuietLMR = moveCountPruning = false;

    // Mark this node as being searched
    ThreadHolding th(thisThread, posKey, ss->ply);

    // Step 12. Loop through all pseudo-legal moves until no moves remain
    // or a beta cutoff occurs.
    while ((move = mp.next_move(moveCountPruning)) != MOVE_NONE)
    {
      assert(is_ok(move));

      if (move == excludedMove)
          continue;

      // At root obey the "searchmoves" option and skip moves not listed in Root
      // Move List. As a consequence any illegal move is also skipped. In MultiPV
      // mode we also skip PV moves which have been already searched and those
      // of lower "TB rank" if we are in a TB root position.
      if (rootNode && !std::count(thisThread->rootMoves.begin() + thisThread->pvIdx,
                                  thisThread->rootMoves.begin() + thisThread->pvLast, move))
          continue;

      // Check for legality
      if (!rootNode && !pos.legal(move))
          continue;

      ss->moveCount = ++moveCount;

      if (rootNode && thisThread == Threads.main() && Time.elapsed() > 3000)
          sync_cout << "info depth " << depth
                    << " currmove " << UCI::move(move, pos.is_chess960())
                    << " currmovenumber " << moveCount + thisThread->pvIdx << sync_endl;
      if (PvNode)
          (ss+1)->pv = nullptr;

      extension = 0;
      captureOrPromotion = pos.capture_or_promotion(move);
      movedPiece = pos.moved_piece(move);
      givesCheck = pos.gives_check(move);

      // Indicate PvNodes that will probably fail low if node was searched with non-PV search
      // at depth equal or greater to current depth and result of this search was far below alpha
      bool likelyFailLow =    PvNode
                           && ttMove
                           && (tte->bound() & BOUND_UPPER)
                           && ttValue < alpha + 200 + 100 * depth
                           && tte->depth() >= depth;

      // Calculate new depth for this move
      newDepth = depth - 1;

      // Step 13. Pruning at shallow depth (~200 Elo)
      if (  !rootNode
          && pos.non_pawn_material(us)
          && bestValue > VALUE_TB_LOSS_IN_MAX_PLY)
      {
          // Skip quiet moves if movecount exceeds our FutilityMoveCount threshold
          moveCountPruning = moveCount >= futility_move_count(improving, depth);

          // Reduced depth of the next LMR search
          int lmrDepth = std::max(newDepth - reduction(improving, depth, moveCount), 0);

          if (   captureOrPromotion
              || givesCheck)
          {
              // Capture history based pruning when the move doesn't give check
              if (   !givesCheck
                  && lmrDepth < 1
                  && captureHistory[movedPiece][to_sq(move)][type_of(pos.piece_on(to_sq(move)))] < 0)
                  continue;

              // SEE based pruning
              if (!pos.see_ge(move, Value(-218) * depth)) // (~25 Elo)
                  continue;
          }
          else
          {
              // Countermoves based pruning (~20 Elo)
              if (   lmrDepth < 4 + ((ss-1)->statScore > 0 || (ss-1)->moveCount == 1)
                  && (*contHist[0])[movedPiece][to_sq(move)] < CounterMovePruneThreshold
                  && (*contHist[1])[movedPiece][to_sq(move)] < CounterMovePruneThreshold)
                  continue;

              // Futility pruning: parent node (~5 Elo)
              if (   lmrDepth < 7
                  && !ss->inCheck
                  && ss->staticEval + 174 + 157 * lmrDepth <= alpha
                  &&  (*contHist[0])[movedPiece][to_sq(move)]
                    + (*contHist[1])[movedPiece][to_sq(move)]
                    + (*contHist[3])[movedPiece][to_sq(move)]
                    + (*contHist[5])[movedPiece][to_sq(move)] / 3 < 28255)
                  continue;

              // Prune moves with negative SEE (~20 Elo)
              if (!pos.see_ge(move, Value(-(30 - std::min(lmrDepth, 18)) * lmrDepth * lmrDepth)))
                  continue;
          }
      }

      // Step 14. Extensions (~75 Elo)

      // Singular extension search (~70 Elo). If all moves but one fail low on a
      // search of (alpha-s, beta-s), and just one fails high on (alpha, beta),
      // then that move is singular and should be extended. To verify this we do
      // a reduced search on all the other moves but the ttMove and if the
      // result is lower than ttValue minus a margin, then we will extend the ttMove.
      if (    depth >= 7
          &&  move == ttMove
          && !rootNode
          && !excludedMove // Avoid recursive singular search
       /* &&  ttValue != VALUE_NONE Already implicit in the next condition */
          &&  abs(ttValue) < VALUE_KNOWN_WIN
          && (tte->bound() & BOUND_LOWER)
          &&  tte->depth() >= depth - 3)
      {
          Value singularBeta = ttValue - ((formerPv + 4) * depth) / 2;
          Depth singularDepth = (depth - 1 + 3 * formerPv) / 2;
          ss->excludedMove = move;
          value = search<NonPV>(pos, ss, singularBeta - 1, singularBeta, singularDepth, cutNode);
          ss->excludedMove = MOVE_NONE;

          if (value < singularBeta)
          {
              extension = 1;
              singularQuietLMR = !ttCapture;
          }

          // Multi-cut pruning
          // Our ttMove is assumed to fail high, and now we failed high also on a reduced
          // search without the ttMove. So we assume this expected Cut-node is not singular,
          // that multiple moves fail high, and we can prune the whole subtree by returning
          // a soft bound.
          else if (singularBeta >= beta)
              return std::min(value, ttValue);

          // If the eval of ttMove is greater than beta we try also if there is another
          // move that pushes it over beta, if so also produce a cutoff.
          else if (ttValue >= beta)
          {
              ss->excludedMove = move;
              value = search<NonPV>(pos, ss, beta - 1, beta, (depth + 3) / 2, cutNode);
              ss->excludedMove = MOVE_NONE;

              if (value >= beta)
            	  return std::min(value, ttValue);
          }
      }

      // Check extension (~2 Elo)
      else if (    givesCheck
               && (pos.is_discovered_check_on_king(~us, move) || pos.see_ge(move)))
          extension = 1;

      // Last captures extension
      else if (   PieceValue[EG][pos.captured_piece()] > PawnValueEg
               && pos.non_pawn_material() <= 2 * RookValueMg)
          extension = 1;

      // Add extension to new depth
      newDepth += extension;

      // Speculative prefetch as early as possible
      prefetch(TT.first_entry(pos.key_after(move)));

      // Update the current move (this must be done after singular extension search)
      ss->currentMove = move;
      ss->continuationHistory = &thisThread->continuationHistory[ss->inCheck]
                                                                [captureOrPromotion]
                                                                [movedPiece]
                                                                [to_sq(move)];

      // Step 15. Make the move
      pos.do_move(move, st, givesCheck);

      (ss+1)->distanceFromPv = ss->distanceFromPv + moveCount - 1;

      // Step 16. Late moves reduction / extension (LMR, ~200 Elo)
      // We use various heuristics for the sons of a node after the first son has
      // been searched. In general we would like to reduce them, but there are many
      // cases where we extend a son if it has good chances to be "interesting".
      if (    depth >= 3
          &&  moveCount > 1 + 2 * rootNode
          && (  !captureOrPromotion
              || moveCountPruning
              || ss->staticEval + PieceValue[EG][pos.captured_piece()] <= alpha
              || cutNode
              || (!PvNode && !formerPv && captureHistory[movedPiece][to_sq(move)][type_of(pos.captured_piece())] < 3678)
              || thisThread->ttHitAverage < 432 * TtHitAverageResolution * TtHitAverageWindow / 1024))
      {
          Depth r = reduction(improving, depth, moveCount);

          // Decrease reduction if the ttHit running average is large
          if (thisThread->ttHitAverage > 537 * TtHitAverageResolution * TtHitAverageWindow / 1024)
              r--;

          // Increase reduction if other threads are searching this position
          if (th.marked())
              r++;

          // Decrease reduction if position is or has been on the PV
          // and node is not likely to fail low. (~10 Elo)
          if (ss->ttPv && !likelyFailLow)
              r -= 2;

          // Increase reduction at root and non-PV nodes when the best move does not change frequently
          if ((rootNode || !PvNode) && thisThread->rootDepth > 10 && thisThread->bestMoveChanges <= 2)
              r++;

          // More reductions for late moves if position was not in previous PV
          if (moveCountPruning && !formerPv)
              r++;

          // Decrease reduction if opponent's move count is high (~5 Elo)
          if ((ss-1)->moveCount > 13)
              r--;

          // Decrease reduction if ttMove has been singularly extended (~3 Elo)
          if (singularQuietLMR)
              r--;

          if (captureOrPromotion)
          {
              // Unless giving check, this capture is likely bad
              if (   !givesCheck
                  && ss->staticEval + PieceValue[EG][pos.captured_piece()] + 210 * depth <= alpha)
                  r++;
          }
          else
          {
              // Increase reduction if ttMove is a capture (~5 Elo)
              if (ttCapture)
                  r++;

              // Increase reduction at root if failing high
              r += rootNode ? thisThread->failedHighCnt * thisThread->failedHighCnt * moveCount / 512 : 0;

              // Increase reduction for cut nodes (~10 Elo)
              if (cutNode)
                  r += 2;

              // Decrease reduction for moves that escape a capture. Filter out
              // castling moves, because they are coded as "king captures rook" and
              // hence break make_move(). (~2 Elo)
              else if (    type_of(move) == NORMAL
                       && !pos.see_ge(reverse_move(move)))
                  r -= 2 + ss->ttPv - (type_of(movedPiece) == PAWN);

              ss->statScore =  thisThread->mainHistory[us][from_to(move)]
                             + (*contHist[0])[movedPiece][to_sq(move)]
                             + (*contHist[1])[movedPiece][to_sq(move)]
                             + (*contHist[3])[movedPiece][to_sq(move)]
                             - 4741;

              // Decrease/increase reduction by comparing opponent's stat score (~10 Elo)
              if (ss->statScore >= -89 && (ss-1)->statScore < -116)
                  r--;

              else if ((ss-1)->statScore >= -112 && ss->statScore < -100)
                  r++;

              // Decrease/increase reduction for moves with a good/bad history (~30 Elo)
              // If we are not in check use statScore, but if we are in check we use
              // the sum of main history and first continuation history with an offset.
              if (ss->inCheck)
                  r -= (thisThread->mainHistory[us][from_to(move)]
                     + (*contHist[0])[movedPiece][to_sq(move)] - 3833) / 16384;
              else
                  r -= ss->statScore / 14790;
          }

          // In general we want to cap the LMR depth search at newDepth. But for nodes
          // close to the principal variation the cap is at (newDepth + 1), which will
          // allow these nodes to be searched deeper than the pv (up to 4 plies deeper).
          Depth d = std::clamp(newDepth - r, 1, newDepth + ((ss+1)->distanceFromPv <= 4));

          value = -search<NonPV>(pos, ss+1, -(alpha+1), -alpha, d, true);

          // If the son is reduced and fails high it will be re-searched at full depth
          doFullDepthSearch = value > alpha && d < newDepth;
          didLMR = true;
      }
      else
      {
          doFullDepthSearch = !PvNode || moveCount > 1;
          didLMR = false;
      }

      // Step 17. Full depth search when LMR is skipped or fails high
      if (doFullDepthSearch)
      {
          value = -search<NonPV>(pos, ss+1, -(alpha+1), -alpha, newDepth, !cutNode);

          // If the move passed LMR update its stats
          if (didLMR && !captureOrPromotion)
          {
              int bonus = value > alpha ?  stat_bonus(newDepth)
                                        : -stat_bonus(newDepth);

              update_continuation_histories(ss, movedPiece, to_sq(move), bonus);
          }
      }

      // For PV nodes only, do a full PV search on the first move or after a fail
      // high (in the latter case search only if value < beta), otherwise let the
      // parent node fail low with value <= alpha and try another move.
      if (PvNode && (moveCount == 1 || (value > alpha && (rootNode || value < beta))))
      {
          (ss+1)->pv = pv;
          (ss+1)->pv[0] = MOVE_NONE;

          value = -search<PV>(pos, ss+1, -beta, -alpha,
                              std::min(maxNextDepth, newDepth), false);
      }

      // Step 18. Undo move
      pos.undo_move(move);

      assert(value > -VALUE_INFINITE && value < VALUE_INFINITE);

      // Step 19. Check for a new best move
      // Finished searching the move. If a stop occurred, the return value of
      // the search cannot be trusted, and we return immediately without
      // updating best move, PV and TT.
      if (Threads.stop.load(std::memory_order_relaxed))
          return VALUE_ZERO;

      if (rootNode)
      {
          RootMove& rm = *std::find(thisThread->rootMoves.begin(),
                                    thisThread->rootMoves.end(), move);

          // PV move or new best move?
          if (moveCount == 1 || value > alpha)
          {
              rm.score = value;
              rm.selDepth = thisThread->selDepth;
              rm.pv.resize(1);

              assert((ss+1)->pv);

              for (Move* m = (ss+1)->pv; *m != MOVE_NONE; ++m)
                  rm.pv.push_back(*m);

              // We record how often the best move has been changed in each
              // iteration. This information is used for time management and LMR
              if (moveCount > 1)
                  ++thisThread->bestMoveChanges;
          }
          else
              // All other moves but the PV are set to the lowest value: this
              // is not a problem when sorting because the sort is stable and the
              // move position in the list is preserved - just the PV is pushed up.
              rm.score = -VALUE_INFINITE;
      }

      if (value > bestValue)
      {
          bestValue = value;

          if (value > alpha)
          {
              bestMove = move;

              if (PvNode && !rootNode) // Update pv even in fail-high case
                  update_pv(ss->pv, move, (ss+1)->pv);

              if (PvNode && value < beta) // Update alpha! Always alpha < beta
                  alpha = value;
              else
              {
                  assert(value >= beta); // Fail high
                  ss->statScore = 0;
                  break;
              }
          }
      }

      // If the move is worse than some previously searched move, remember it to update its stats later
      if (move != bestMove)
      {
          if (captureOrPromotion && captureCount < 32)
              capturesSearched[captureCount++] = move;

          else if (!captureOrPromotion && quietCount < 64)
              quietsSearched[quietCount++] = move;
      }
    }

    // The following condition would detect a stop only after move loop has been
    // completed. But in this case bestValue is valid because we have fully
    // searched our subtree, and we can anyhow save the result in TT.
    /*
       if (Threads.stop)
        return VALUE_DRAW;
    */

    // Step 20. Check for mate and stalemate
    // All legal moves have been searched and if there are no legal moves, it
    // must be a mate or a stalemate. If we are in a singular extension search then
    // return a fail low score.

    assert(moveCount || !ss->inCheck || excludedMove || !MoveList<LEGAL>(pos).size());

    if (!moveCount)
        bestValue = excludedMove ? alpha
                   :     ss->inCheck ? mated_in(ss->ply) : VALUE_DRAW;

    // If there is a move which produces search value greater than alpha we update stats of searched moves
    else if (bestMove)
        update_all_stats(pos, ss, bestMove, bestValue, beta, prevSq,
                         quietsSearched, quietCount, capturesSearched, captureCount, depth);

    // Bonus for prior countermove that caused the fail low
    else if (   (depth >= 3 || PvNode)
             && !priorCapture)
        update_continuation_histories(ss-1, pos.piece_on(prevSq), prevSq, stat_bonus(depth));

    if (PvNode)
        bestValue = std::min(bestValue, maxValue);

    // If no good move is found and the previous position was ttPv, then the previous
    // opponent move is probably good and the new position is added to the search tree.
    if (bestValue <= alpha)
        ss->ttPv = ss->ttPv || ((ss-1)->ttPv && depth > 3);
    // Otherwise, a counter move has been found and if the position is the last leaf
    // in the search tree, remove the position from the search tree.
    else if (depth > 3)
        ss->ttPv = ss->ttPv && (ss+1)->ttPv;

    // Write gathered information in transposition table
    if (!excludedMove && !(rootNode && thisThread->pvIdx))
        tte->save(posKey, value_to_tt(bestValue, ss->ply), ss->ttPv,
                  bestValue >= beta ? BOUND_LOWER :
                  PvNode && bestMove ? BOUND_EXACT : BOUND_UPPER,
                  depth, bestMove, ss->staticEval);

    assert(bestValue > -VALUE_INFINITE && bestValue < VALUE_INFINITE);

    return bestValue;
  }


  // qsearch() is the quiescence search function, which is called by the main search
  // function with zero depth, or recursively with further decreasing depth per call.
  template <NodeType NT>
  Value qsearch(Position& pos, Stack* ss, Value alpha, Value beta, Depth depth) {

    constexpr bool PvNode = NT == PV;

    assert(alpha >= -VALUE_INFINITE && alpha < beta && beta <= VALUE_INFINITE);
    assert(PvNode || (alpha == beta - 1));
    assert(depth <= 0);

    Move pv[MAX_PLY+1];
    StateInfo st;
    ASSERT_ALIGNED(&st, Eval::NNUE::kCacheLineSize);

    TTEntry* tte;
    Key posKey;
    Move ttMove, move, bestMove;
    Depth ttDepth;
    Value bestValue, value, ttValue, futilityValue, futilityBase, oldAlpha;
    bool pvHit, givesCheck, captureOrPromotion;
    int moveCount;

    if (PvNode)
    {
        oldAlpha = alpha; // To flag BOUND_EXACT when eval above alpha and no available moves
        (ss+1)->pv = pv;
        ss->pv[0] = MOVE_NONE;
    }

    Thread* thisThread = pos.this_thread();
    (ss+1)->ply = ss->ply + 1;
    bestMove = MOVE_NONE;
    ss->inCheck = pos.checkers();
    moveCount = 0;

    // Check for an immediate draw or maximum ply reached
    if (   pos.is_draw(ss->ply)
        || ss->ply >= MAX_PLY)
        return (ss->ply >= MAX_PLY && !ss->inCheck) ? evaluate(pos) : VALUE_DRAW;

    assert(0 <= ss->ply && ss->ply < MAX_PLY);

    // Decide whether or not to include checks: this fixes also the type of
    // TT entry depth that we are going to use. Note that in qsearch we use
    // only two types of depth in TT: DEPTH_QS_CHECKS or DEPTH_QS_NO_CHECKS.
    ttDepth = ss->inCheck || depth >= DEPTH_QS_CHECKS ? DEPTH_QS_CHECKS
                                                  : DEPTH_QS_NO_CHECKS;
    // Transposition table lookup
    posKey = pos.key();
    tte = TT.probe(posKey, ss->ttHit);
    ttValue = ss->ttHit ? value_from_tt(tte->value(), ss->ply, pos.rule50_count()) : VALUE_NONE;
    ttMove = ss->ttHit ? tte->move() : MOVE_NONE;
    pvHit = ss->ttHit && tte->is_pv();

    if (  !PvNode
        && ss->ttHit
        && tte->depth() >= ttDepth
        && ttValue != VALUE_NONE // Only in case of TT access race
        && (ttValue >= beta ? (tte->bound() & BOUND_LOWER)
                            : (tte->bound() & BOUND_UPPER)))
        return ttValue;

    // Evaluate the position statically
    if (ss->inCheck)
    {
        ss->staticEval = VALUE_NONE;
        bestValue = futilityBase = -VALUE_INFINITE;
    }
    else
    {
        if (ss->ttHit)
        {
            // Never assume anything about values stored in TT
            if ((ss->staticEval = bestValue = tte->eval()) == VALUE_NONE)
                ss->staticEval = bestValue = evaluate(pos);

            // Can ttValue be used as a better position evaluation?
            if (    ttValue != VALUE_NONE
                && (tte->bound() & (ttValue > bestValue ? BOUND_LOWER : BOUND_UPPER)))
                bestValue = ttValue;
        }
        else
            // In case of null move search use previous static eval with a different sign
            // and addition of two tempos
            ss->staticEval = bestValue =
            (ss-1)->currentMove != MOVE_NULL ? evaluate(pos)
                                             : -(ss-1)->staticEval + 2 * Tempo;

        // Stand pat. Return immediately if static value is at least beta
        if (bestValue >= beta)
        {
            // Save gathered info in transposition table
            if (!ss->ttHit)
                tte->save(posKey, value_to_tt(bestValue, ss->ply), false, BOUND_LOWER,
                          DEPTH_NONE, MOVE_NONE, ss->staticEval);

            return bestValue;
        }

        if (PvNode && bestValue > alpha)
            alpha = bestValue;

        futilityBase = bestValue + 155;
    }

    const PieceToHistory* contHist[] = { (ss-1)->continuationHistory, (ss-2)->continuationHistory,
                                          nullptr                   , (ss-4)->continuationHistory,
                                          nullptr                   , (ss-6)->continuationHistory };

    // Initialize a MovePicker object for the current position, and prepare
    // to search the moves. Because the depth is <= 0 here, only captures,
    // queen and checking knight promotions, and other checks(only if depth >= DEPTH_QS_CHECKS)
    // will be generated.
    MovePicker mp(pos, ttMove, depth, &thisThread->mainHistory,
                                      &thisThread->captureHistory,
                                      contHist,
                                      to_sq((ss-1)->currentMove));

    // Loop through the moves until no moves remain or a beta cutoff occurs
    while ((move = mp.next_move()) != MOVE_NONE)
    {
      assert(is_ok(move));

      givesCheck = pos.gives_check(move);
      captureOrPromotion = pos.capture_or_promotion(move);

      moveCount++;

      // Futility pruning and moveCount pruning
      if (    bestValue > VALUE_TB_LOSS_IN_MAX_PLY
          && !givesCheck
          &&  futilityBase > -VALUE_KNOWN_WIN
          &&  type_of(move) != PROMOTION)
      {

          if (moveCount > 2)
              continue;

          futilityValue = futilityBase + PieceValue[EG][pos.piece_on(to_sq(move))];

          if (futilityValue <= alpha)
          {
              bestValue = std::max(bestValue, futilityValue);
              continue;
          }

          if (futilityBase <= alpha && !pos.see_ge(move, VALUE_ZERO + 1))
          {
              bestValue = std::max(bestValue, futilityBase);
              continue;
          }
      }

      // Do not search moves with negative SEE values
      if (    bestValue > VALUE_TB_LOSS_IN_MAX_PLY
          && !pos.see_ge(move))
          continue;

      // Speculative prefetch as early as possible
      prefetch(TT.first_entry(pos.key_after(move)));

      // Check for legality just before making the move
      if (!pos.legal(move))
      {
          moveCount--;
          continue;
      }

      ss->currentMove = move;
      ss->continuationHistory = &thisThread->continuationHistory[ss->inCheck]
                                                                [captureOrPromotion]
                                                                [pos.moved_piece(move)]
                                                                [to_sq(move)];

      // CounterMove based pruning
      if (  !captureOrPromotion
          && bestValue > VALUE_TB_LOSS_IN_MAX_PLY
          && (*contHist[0])[pos.moved_piece(move)][to_sq(move)] < CounterMovePruneThreshold
          && (*contHist[1])[pos.moved_piece(move)][to_sq(move)] < CounterMovePruneThreshold)
          continue;

      // Make and search the move
      pos.do_move(move, st, givesCheck);
      value = -qsearch<NT>(pos, ss+1, -beta, -alpha, depth - 1);
      pos.undo_move(move);

      assert(value > -VALUE_INFINITE && value < VALUE_INFINITE);

      // Check for a new best move
      if (value > bestValue)
      {
          bestValue = value;

          if (value > alpha)
          {
              bestMove = move;

              if (PvNode) // Update pv even in fail-high case
                  update_pv(ss->pv, move, (ss+1)->pv);

              if (PvNode && value < beta) // Update alpha here!
                  alpha = value;
              else
                  break; // Fail high
          }
       }
    }

    // All legal moves have been searched. A special case: if we're in check
    // and no legal moves were found, it is checkmate.
    if (ss->inCheck && bestValue == -VALUE_INFINITE)
    {
        assert(!MoveList<LEGAL>(pos).size());

        return mated_in(ss->ply); // Plies to mate from the root
    }

    // Save gathered info in transposition table
    tte->save(posKey, value_to_tt(bestValue, ss->ply), pvHit,
              bestValue >= beta ? BOUND_LOWER :
              PvNode && bestValue > oldAlpha  ? BOUND_EXACT : BOUND_UPPER,
              ttDepth, bestMove, ss->staticEval);

    assert(bestValue > -VALUE_INFINITE && bestValue < VALUE_INFINITE);

    return bestValue;
  }


  // value_to_tt() adjusts a mate or TB score from "plies to mate from the root" to
  // "plies to mate from the current position". Standard scores are unchanged.
  // The function is called before storing a value in the transposition table.

  Value value_to_tt(Value v, int ply) {

    assert(v != VALUE_NONE);

    return  v >= VALUE_TB_WIN_IN_MAX_PLY  ? v + ply
          : v <= VALUE_TB_LOSS_IN_MAX_PLY ? v - ply : v;
  }


  // value_from_tt() is the inverse of value_to_tt(): it adjusts a mate or TB score
  // from the transposition table (which refers to the plies to mate/be mated from
  // current position) to "plies to mate/be mated (TB win/loss) from the root". However,
  // for mate scores, to avoid potentially false mate scores related to the 50 moves rule
  // and the graph history interaction, we return an optimal TB score instead.

  Value value_from_tt(Value v, int ply, int r50c) {

    if (v == VALUE_NONE)
        return VALUE_NONE;

    if (v >= VALUE_TB_WIN_IN_MAX_PLY)  // TB win or better
    {
        if (v >= VALUE_MATE_IN_MAX_PLY && VALUE_MATE - v > 99 - r50c)
            return VALUE_MATE_IN_MAX_PLY - 1; // do not return a potentially false mate score

        return v - ply;
    }

    if (v <= VALUE_TB_LOSS_IN_MAX_PLY) // TB loss or worse
    {
        if (v <= VALUE_MATED_IN_MAX_PLY && VALUE_MATE + v > 99 - r50c)
            return VALUE_MATED_IN_MAX_PLY + 1; // do not return a potentially false mate score

        return v + ply;
    }

    return v;
  }


  // update_pv() adds current move and appends child pv[]

  void update_pv(Move* pv, Move move, Move* childPv) {

    for (*pv++ = move; childPv && *childPv != MOVE_NONE; )
        *pv++ = *childPv++;
    *pv = MOVE_NONE;
  }


  // update_all_stats() updates stats at the end of search() when a bestMove is found

  void update_all_stats(const Position& pos, Stack* ss, Move bestMove, Value bestValue, Value beta, Square prevSq,
                        Move* quietsSearched, int quietCount, Move* capturesSearched, int captureCount, Depth depth) {

    int bonus1, bonus2;
    Color us = pos.side_to_move();
    Thread* thisThread = pos.this_thread();
    CapturePieceToHistory& captureHistory = thisThread->captureHistory;
    Piece moved_piece = pos.moved_piece(bestMove);
    PieceType captured = type_of(pos.piece_on(to_sq(bestMove)));

    bonus1 = stat_bonus(depth + 1);
    bonus2 = bestValue > beta + PawnValueMg ? bonus1                                 // larger bonus
                                            : std::min(bonus1, stat_bonus(depth));   // smaller bonus

    if (!pos.capture_or_promotion(bestMove))
    {
        // Increase stats for the best move in case it was a quiet move
        update_quiet_stats(pos, ss, bestMove, bonus2, depth);

        // Decrease stats for all non-best quiet moves
        for (int i = 0; i < quietCount; ++i)
        {
            thisThread->mainHistory[us][from_to(quietsSearched[i])] << -bonus2;
            update_continuation_histories(ss, pos.moved_piece(quietsSearched[i]), to_sq(quietsSearched[i]), -bonus2);
        }
    }
    else
        // Increase stats for the best move in case it was a capture move
        captureHistory[moved_piece][to_sq(bestMove)][captured] << bonus1;

    // Extra penalty for a quiet early move that was not a TT move or
    // main killer move in previous ply when it gets refuted.
    if (   ((ss-1)->moveCount == 1 + (ss-1)->ttHit || ((ss-1)->currentMove == (ss-1)->killers[0]))
        && !pos.captured_piece())
            update_continuation_histories(ss-1, pos.piece_on(prevSq), prevSq, -bonus1);

    // Decrease stats for all non-best capture moves
    for (int i = 0; i < captureCount; ++i)
    {
        moved_piece = pos.moved_piece(capturesSearched[i]);
        captured = type_of(pos.piece_on(to_sq(capturesSearched[i])));
        captureHistory[moved_piece][to_sq(capturesSearched[i])][captured] << -bonus1;
    }
  }


  // update_continuation_histories() updates histories of the move pairs formed
  // by moves at ply -1, -2, -4, and -6 with current move.

  void update_continuation_histories(Stack* ss, Piece pc, Square to, int bonus) {

    for (int i : {1, 2, 4, 6})
    {
        // Only update first 2 continuation histories if we are in check
        if (ss->inCheck && i > 2)
            break;
        if (is_ok((ss-i)->currentMove))
            (*(ss-i)->continuationHistory)[pc][to] << bonus;
    }
  }


  // update_quiet_stats() updates move sorting heuristics

  void update_quiet_stats(const Position& pos, Stack* ss, Move move, int bonus, int depth) {

    // Update killers
    if (ss->killers[0] != move)
    {
        ss->killers[1] = ss->killers[0];
        ss->killers[0] = move;
    }

    Color us = pos.side_to_move();
    Thread* thisThread = pos.this_thread();
    thisThread->mainHistory[us][from_to(move)] << bonus;
    update_continuation_histories(ss, pos.moved_piece(move), to_sq(move), bonus);

    // Penalty for reversed move in case of moved piece not being a pawn
    if (type_of(pos.moved_piece(move)) != PAWN)
        thisThread->mainHistory[us][from_to(reverse_move(move))] << -bonus;

    // Update countermove history
    if (is_ok((ss-1)->currentMove))
    {
        Square prevSq = to_sq((ss-1)->currentMove);
        thisThread->counterMoves[pos.piece_on(prevSq)][prevSq] = move;
    }

    // Update low ply history
    if (depth > 11 && ss->ply < MAX_LPH)
        thisThread->lowPlyHistory[ss->ply][from_to(move)] << stat_bonus(depth - 7);
  }

  // When playing with strength handicap, choose best move among a set of RootMoves
  // using a statistical rule dependent on 'level'. Idea by Heinz van Saanen.

  Move Skill::pick_best(size_t multiPV) {

    const RootMoves& rootMoves = Threads.main()->rootMoves;
    static PRNG rng(now()); // PRNG sequence should be non-deterministic

    // RootMoves are already sorted by score in descending order
    Value topScore = rootMoves[0].score;
    int delta = std::min(topScore - rootMoves[multiPV - 1].score, PawnValueMg);
    int weakness = 120 - 2 * level;
    int maxScore = -VALUE_INFINITE;

    // Choose best move. For each move score we add two terms, both dependent on
    // weakness. One is deterministic and bigger for weaker levels, and one is
    // random. Then we choose the move with the resulting highest score.
    for (size_t i = 0; i < multiPV; ++i)
    {
        // This is our magic formula
        int push = (  weakness * int(topScore - rootMoves[i].score)
                    + delta * (rng.rand<unsigned>() % weakness)) / 128;

        if (rootMoves[i].score + push >= maxScore)
        {
            maxScore = rootMoves[i].score + push;
            best = rootMoves[i].pv[0];
        }
    }

    return best;
  }

} // namespace


/// MainThread::check_time() is used to print debug info and, more importantly,
/// to detect when we are out of available time and thus stop the search.

void MainThread::check_time() {

  if (--callsCnt > 0)
      return;

  // When using nodes, ensure checking rate is not lower than 0.1% of nodes
  callsCnt = Limits.nodes ? std::min(1024, int(Limits.nodes / 1024)) : 1024;

  static TimePoint lastInfoTime = now();

  TimePoint elapsed = Time.elapsed();
  TimePoint tick = Limits.startTime + elapsed;

  if (tick - lastInfoTime >= 1000)
  {
      lastInfoTime = tick;
      dbg_print();
  }

  // We should not stop pondering until told so by the GUI
  if (ponder)
      return;

  if (   (Limits.use_time_management() && (elapsed > Time.maximum() - 10 || stopOnPonderhit))
      || (Limits.movetime && elapsed >= Limits.movetime)
      || (Limits.nodes && Threads.nodes_searched() >= (uint64_t)Limits.nodes))
      Threads.stop = true;
}


/// UCI::pv() formats PV information according to the UCI protocol. UCI requires
/// that all (if any) unsearched PV lines are sent using a previous search score.

string UCI::pv(const Position& pos, Depth depth, Value alpha, Value beta) {

  std::stringstream ss;
  TimePoint elapsed = Time.elapsed() + 1;
  const RootMoves& rootMoves = pos.this_thread()->rootMoves;
  size_t pvIdx = pos.this_thread()->pvIdx;
  size_t multiPV = std::min((size_t)Options["MultiPV"], rootMoves.size());
  uint64_t nodesSearched = Threads.nodes_searched();
  uint64_t tbHits = Threads.tb_hits() + (TB::RootInTB ? rootMoves.size() : 0);

  for (size_t i = 0; i < multiPV; ++i)
  {
      bool updated = rootMoves[i].score != -VALUE_INFINITE;

      if (depth == 1 && !updated && i > 0)
          continue;

      Depth d = updated ? depth : std::max(1, depth - 1);
      Value v = updated ? rootMoves[i].score : rootMoves[i].previousScore;

      if (v == -VALUE_INFINITE)
          v = VALUE_ZERO;

      bool tb = TB::RootInTB && abs(v) < VALUE_MATE_IN_MAX_PLY;
      v = tb ? rootMoves[i].tbScore : v;

      if (ss.rdbuf()->in_avail()) // Not at first line
          ss << "\n";

      ss << "info"
         << " depth "    << d
         << " seldepth " << rootMoves[i].selDepth
         << " multipv "  << i + 1
         << " score "    << UCI::value(v);

      if (Options["UCI_ShowWDL"])
          ss << UCI::wdl(v, pos.game_ply());

      if (!tb && i == pvIdx)
          ss << (v >= beta ? " lowerbound" : v <= alpha ? " upperbound" : "");

      ss << " nodes "    << nodesSearched
         << " nps "      << nodesSearched * 1000 / elapsed;

      if (elapsed > 1000) // Earlier makes little sense
          ss << " hashfull " << TT.hashfull();

      ss << " tbhits "   << tbHits
         << " time "     << elapsed
         << " pv";

      for (Move m : rootMoves[i].pv)
          ss << " " << UCI::move(m, pos.is_chess960());
  }

  return ss.str();
}


/// RootMove::extract_ponder_from_tt() is called in case we have no ponder move
/// before exiting the search, for instance, in case we stop the search during a
/// fail high at root. We try hard to have a ponder move to return to the GUI,
/// otherwise in case of 'ponder on' we have nothing to think on.

bool RootMove::extract_ponder_from_tt(Position& pos) {

    StateInfo st;
    ASSERT_ALIGNED(&st, Eval::NNUE::kCacheLineSize);

    bool ttHit;

    assert(pv.size() == 1);

    if (pv[0] == MOVE_NONE)
        return false;

    pos.do_move(pv[0], st);
    TTEntry* tte = TT.probe(pos.key(), ttHit);

    if (ttHit)
    {
        Move m = tte->move(); // Local copy to be SMP safe
        if (MoveList<LEGAL>(pos).contains(m))
            pv.push_back(m);
    }

    pos.undo_move(pv[0]);
    return pv.size() > 1;
}

void Tablebases::rank_root_moves(Position& pos, Search::RootMoves& rootMoves) {

    RootInTB = false;
    UseRule50 = bool(Options["Syzygy50MoveRule"]);
    ProbeDepth = int(Options["SyzygyProbeDepth"]);
    Cardinality = int(Options["SyzygyProbeLimit"]);
    bool dtz_available = true;

    // Tables with fewer pieces than SyzygyProbeLimit are searched with
    // ProbeDepth == DEPTH_ZERO
    if (Cardinality > MaxCardinality)
    {
        Cardinality = MaxCardinality;
        ProbeDepth = 0;
    }

    if (Cardinality >= popcount(pos.pieces()) && !pos.can_castle(ANY_CASTLING))
    {
        // Rank moves using DTZ tables
        RootInTB = root_probe(pos, rootMoves);

        if (!RootInTB)
        {
            // DTZ tables are missing; try to rank moves using WDL tables
            dtz_available = false;
            RootInTB = root_probe_wdl(pos, rootMoves);
        }
    }

    if (RootInTB)
    {
        // Sort moves according to TB rank
        std::stable_sort(rootMoves.begin(), rootMoves.end(),
                  [](const RootMove &a, const RootMove &b) { return a.tbRank > b.tbRank; } );

        // Probe during search only if DTZ is not available and we are winning
        if (dtz_available || rootMoves[0].tbScore <= VALUE_DRAW)
            Cardinality = 0;
    }
    else
    {
        // Clean up if root_probe() and root_probe_wdl() have failed
        for (auto& m : rootMoves)
            m.tbRank = 0;
    }
}

} // namespace Stockfish<|MERGE_RESOLUTION|>--- conflicted
+++ resolved
@@ -824,18 +824,6 @@
         thisThread->mainHistory[~us][from_to((ss-1)->currentMove)] << bonus;
     }
 
-<<<<<<< HEAD
-    // Step 7. Razoring (~1 Elo)
-    if (   !rootNode // The required rootNode PV handling is not available in qsearch
-        &&  depth == 1
-        &&  eval <= alpha - RazorMargin)
-    {
-    	const Value v = qsearch<NT>(pos, ss, alpha, beta);
-        return std::max(v, eval+RazorMargin);
-    }
-
-=======
->>>>>>> d58e8369
     // Set up improving flag that is used in various pruning heuristics
     // We define position as improving if static evaluation of position is better
     // Than the previous static evaluation at our turn
@@ -846,12 +834,8 @@
 
     // Step 7. Futility pruning: child node (~50 Elo)
     if (   !PvNode
-<<<<<<< HEAD
-        &&  depth < 8
-=======
         &&  depth < 9
         &&  eval - futility_margin(depth, improving) >= beta
->>>>>>> d58e8369
         &&  eval < VALUE_KNOWN_WIN) // Do not return unproven wins
     {
     	const Value futilVal = eval - futility_margin(depth, improving);
