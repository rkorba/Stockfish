/*
  Stockfish, a UCI chess playing engine derived from Glaurung 2.1
  Copyright (C) 2004-2021 The Stockfish developers (see AUTHORS file)

  Stockfish is free software: you can redistribute it and/or modify
  it under the terms of the GNU General Public License as published by
  the Free Software Foundation, either version 3 of the License, or
  (at your option) any later version.

  Stockfish is distributed in the hope that it will be useful,
  but WITHOUT ANY WARRANTY; without even the implied warranty of
  MERCHANTABILITY or FITNESS FOR A PARTICULAR PURPOSE.  See the
  GNU General Public License for more details.

  You should have received a copy of the GNU General Public License
  along with this program.  If not, see <http://www.gnu.org/licenses/>.
*/

#include <algorithm>
#include <cassert>
#include <cmath>
#include <cstring>   // For std::memset
#include <iostream>
#include <sstream>

#include "evaluate.h"
#include "misc.h"
#include "movegen.h"
#include "movepick.h"
#include "position.h"
#include "search.h"
#include "thread.h"
#include "timeman.h"
#include "tt.h"
#include "uci.h"
#include "syzygy/tbprobe.h"

namespace Stockfish {

namespace Search {

  LimitsType Limits;
}

namespace Tablebases {

  int Cardinality;
  bool RootInTB;
  bool UseRule50;
  Depth ProbeDepth;
}

namespace TB = Tablebases;

using std::string;
using Eval::evaluate;
using namespace Search;

namespace {

  // Different node types, used as a template parameter
  enum NodeType { NonPV, PV };

  constexpr uint64_t TtHitAverageWindow     = 4096;
  constexpr uint64_t TtHitAverageResolution = 1024;

  // Futility margin
  Value futility_margin(Depth d, bool improving) {
    return Value(231 * (d - improving));
  }

  // Reductions lookup table, initialized at startup
  int Reductions[MAX_MOVES]; // [depth or moveNumber]

  Depth reduction(bool i, Depth d, int mn) {
    int r = Reductions[d] * Reductions[mn];
    return (r + 503) / 1024 + (!i && r > 915);
  }

  constexpr int futility_move_count(bool improving, Depth depth) {
    return (3 + depth * depth) / (2 - improving);
  }

  // History and stats update bonus, based on depth
  int stat_bonus(Depth d) {
    return d > 14 ? 66 : 6 * d * d + 231 * d - 206;
  }

  // Add a small random component to draw evaluations to avoid 3-fold blindness
  Value value_draw(Thread* thisThread) {
    return VALUE_DRAW + Value(2 * (thisThread->nodes & 1) - 1);
  }

  // Skill structure is used to implement strength limit
  struct Skill {
    explicit Skill(int l) : level(l) {}
    bool enabled() const { return level < 20; }
    bool time_to_pick(Depth depth) const { return depth == 1 + level; }
    Move pick_best(size_t multiPV);

    int level;
    Move best = MOVE_NONE;
  };

  template <NodeType NT>
  Value search(Position& pos, Stack* ss, Value alpha, Value beta, Depth depth, bool cutNode);

  template <NodeType NT>
  Value qsearch(Position& pos, Stack* ss, Value alpha, Value beta, Depth depth = 0);

  Value value_to_tt(Value v, int ply);
  Value value_from_tt(Value v, int ply, int r50c);
  void update_pv(Move* pv, Move move, Move* childPv);
  void update_continuation_histories(Stack* ss, Piece pc, Square to, int bonus);
  void update_quiet_stats(const Position& pos, Stack* ss, Move move, int bonus, int depth);
  void update_all_stats(const Position& pos, Stack* ss, Move bestMove, Value bestValue, Value beta, Square prevSq,
                        Move* quietsSearched, int quietCount, Move* capturesSearched, int captureCount, Depth depth);

  // perft() is our utility to verify move generation. All the leaf nodes up
  // to the given depth are generated and counted, and the sum is returned.
  template<bool Root>
  uint64_t perft(Position& pos, Depth depth) {

    StateInfo st;
    ASSERT_ALIGNED(&st, Eval::NNUE::CacheLineSize);

    uint64_t cnt, nodes = 0;
    const bool leaf = (depth == 2);

    for (const auto& m : MoveList<LEGAL>(pos))
    {
        if (Root && depth <= 1)
            cnt = 1, nodes++;
        else
        {
            pos.do_move(m, st);
            cnt = leaf ? MoveList<LEGAL>(pos).size() : perft<false>(pos, depth - 1);
            nodes += cnt;
            pos.undo_move(m);
        }
        if (Root)
            sync_cout << UCI::move(m, pos.is_chess960()) << ": " << cnt << sync_endl;
    }
    return nodes;
  }

} // namespace


/// Search::init() is called at startup to initialize various lookup tables

void Search::init() {

  for (int i = 1; i < MAX_MOVES; ++i)
      Reductions[i] = int((21.3 + 2 * std::log(Threads.size())) * std::log(i + 0.25 * std::log(i)));
}


/// Search::clear() resets search state to its initial value

void Search::clear() {

  Threads.main()->wait_for_search_finished();

  Time.availableNodes = 0;
  TT.clear();
  Threads.clear();
  Tablebases::init(Options["SyzygyPath"]); // Free mapped files
}


/// MainThread::search() is started when the program receives the UCI 'go'
/// command. It searches from the root position and outputs the "bestmove".

void MainThread::search() {

  if (Limits.perft)
  {
      nodes = perft<true>(rootPos, Limits.perft);
      sync_cout << "\nNodes searched: " << nodes << "\n" << sync_endl;
      return;
  }

  Color us = rootPos.side_to_move();
  Time.init(Limits, us, rootPos.game_ply());
  TT.new_search();

  Eval::NNUE::verify();

  if (rootMoves.empty())
  {
      rootMoves.emplace_back(MOVE_NONE);
      sync_cout << "info depth 0 score "
                << UCI::value(rootPos.checkers() ? -VALUE_MATE : VALUE_DRAW)
                << sync_endl;
  }
  else
  {
      Threads.start_searching(); // start non-main threads
      Thread::search();          // main thread start searching
  }

  // When we reach the maximum depth, we can arrive here without a raise of
  // Threads.stop. However, if we are pondering or in an infinite search,
  // the UCI protocol states that we shouldn't print the best move before the
  // GUI sends a "stop" or "ponderhit" command. We therefore simply wait here
  // until the GUI sends one of those commands.

  while (!Threads.stop && (ponder || Limits.infinite))
  {} // Busy wait for a stop or a ponder reset

  // Stop the threads if not already stopped (also raise the stop if
  // "ponderhit" just reset Threads.ponder).
  Threads.stop = true;

  // Wait until all threads have finished
  Threads.wait_for_search_finished();

  // When playing in 'nodes as time' mode, subtract the searched nodes from
  // the available ones before exiting.
  if (Limits.npmsec)
      Time.availableNodes += Limits.inc[us] - Threads.nodes_searched();

  Thread* bestThread = this;

  if (   int(Options["MultiPV"]) == 1
      && !Limits.depth
      && !(Skill(Options["Skill Level"]).enabled() || int(Options["UCI_LimitStrength"]))
      && rootMoves[0].pv[0] != MOVE_NONE)
      bestThread = Threads.get_best_thread();

  bestPreviousScore = bestThread->rootMoves[0].score;

  // Send again PV info if we have a new best thread
  if (bestThread != this)
      sync_cout << UCI::pv(bestThread->rootPos, bestThread->completedDepth, -VALUE_INFINITE, VALUE_INFINITE) << sync_endl;

  sync_cout << "bestmove " << UCI::move(bestThread->rootMoves[0].pv[0], rootPos.is_chess960());

  if (bestThread->rootMoves[0].pv.size() > 1 || bestThread->rootMoves[0].extract_ponder_from_tt(rootPos))
      std::cout << " ponder " << UCI::move(bestThread->rootMoves[0].pv[1], rootPos.is_chess960());

  std::cout << sync_endl;
}


/// Thread::search() is the main iterative deepening loop. It calls search()
/// repeatedly with increasing depth until the allocated thinking time has been
/// consumed, the user stops the search, or the maximum search depth is reached.

void Thread::search() {

  // To allow access to (ss-7) up to (ss+2), the stack must be oversized.
  // The former is needed to allow update_continuation_histories(ss-1, ...),
  // which accesses its argument at ss-6, also near the root.
  // The latter is needed for statScores and killer initialization.
  Stack stack[MAX_PLY+10], *ss = stack+7;
  Move  pv[MAX_PLY+1];
  Value bestValue, alpha, beta, delta;
  Move  lastBestMove = MOVE_NONE;
  Depth lastBestMoveDepth = 0;
  MainThread* mainThread = (this == Threads.main() ? Threads.main() : nullptr);
  double timeReduction = 1, totBestMoveChanges = 0;
  Color us = rootPos.side_to_move();
  int iterIdx = 0;

  std::memset(ss-7, 0, 10 * sizeof(Stack));
  for (int i = 7; i > 0; i--)
      (ss-i)->continuationHistory = &this->continuationHistory[0][0][NO_PIECE][0]; // Use as a sentinel

  ss->pv = pv;

  bestValue = delta = alpha = -VALUE_INFINITE;
  beta = VALUE_INFINITE;

  if (mainThread)
  {
      if (mainThread->bestPreviousScore == VALUE_INFINITE)
          for (int i = 0; i < 4; ++i)
              mainThread->iterValue[i] = VALUE_ZERO;
      else
          for (int i = 0; i < 4; ++i)
              mainThread->iterValue[i] = mainThread->bestPreviousScore;
  }

  std::copy(&lowPlyHistory[2][0], &lowPlyHistory.back().back() + 1, &lowPlyHistory[0][0]);
  std::fill(&lowPlyHistory[MAX_LPH - 2][0], &lowPlyHistory.back().back() + 1, 0);

  size_t multiPV = size_t(Options["MultiPV"]);

  // Pick integer skill levels, but non-deterministically round up or down
  // such that the average integer skill corresponds to the input floating point one.
  // UCI_Elo is converted to a suitable fractional skill level, using anchoring
  // to CCRL Elo (goldfish 1.13 = 2000) and a fit through Ordo derived Elo
  // for match (TC 60+0.6) results spanning a wide range of k values.
  PRNG rng(now());
  double floatLevel = Options["UCI_LimitStrength"] ?
                      std::clamp(std::pow((Options["UCI_Elo"] - 1346.6) / 143.4, 1 / 0.806), 0.0, 20.0) :
                        double(Options["Skill Level"]);
  int intLevel = int(floatLevel) +
                 ((floatLevel - int(floatLevel)) * 1024 > rng.rand<unsigned>() % 1024  ? 1 : 0);
  Skill skill(intLevel);

  // When playing with strength handicap enable MultiPV search that we will
  // use behind the scenes to retrieve a set of possible moves.
  if (skill.enabled())
      multiPV = std::max(multiPV, (size_t)4);

  multiPV = std::min(multiPV, rootMoves.size());
  ttHitAverage = TtHitAverageWindow * TtHitAverageResolution / 2;

  int ct = int(Options["Contempt"]) * PawnValueEg / 100; // From centipawns

  // In analysis mode, adjust contempt in accordance with user preference
  if (Limits.infinite || Options["UCI_AnalyseMode"])
      ct =  Options["Analysis Contempt"] == "Off"  ? 0
          : Options["Analysis Contempt"] == "Both" ? ct
          : Options["Analysis Contempt"] == "White" && us == BLACK ? -ct
          : Options["Analysis Contempt"] == "Black" && us == WHITE ? -ct
          : ct;

  // Evaluation score is from the white point of view
  contempt = (us == WHITE ?  make_score(ct, ct / 2)
                          : -make_score(ct, ct / 2));

  int searchAgainCounter = 0;

  // Iterative deepening loop until requested to stop or the target depth is reached
  while (   ++rootDepth < MAX_PLY
         && !Threads.stop
         && !(Limits.depth && mainThread && rootDepth > Limits.depth))
  {
      // Age out PV variability metric
      if (mainThread)
          totBestMoveChanges /= 2;

      // Save the last iteration's scores before first PV line is searched and
      // all the move scores except the (new) PV are set to -VALUE_INFINITE.
      for (RootMove& rm : rootMoves)
          rm.previousScore = rm.score;

      size_t pvFirst = 0;
      pvLast = 0;

      if (!Threads.increaseDepth)
         searchAgainCounter++;

      // MultiPV loop. We perform a full root search for each PV line
      for (pvIdx = 0; pvIdx < multiPV && !Threads.stop; ++pvIdx)
      {
          if (pvIdx == pvLast)
          {
              pvFirst = pvLast;
              for (pvLast++; pvLast < rootMoves.size(); pvLast++)
                  if (rootMoves[pvLast].tbRank != rootMoves[pvFirst].tbRank)
                      break;
          }

          // Reset UCI info selDepth for each depth and each PV line
          selDepth = 0;

          // Reset aspiration window starting size
          if (rootDepth >= 4)
          {
              Value prev = rootMoves[pvIdx].previousScore;
              delta = Value(17);
              alpha = std::max(prev - delta,-VALUE_INFINITE);
              beta  = std::min(prev + delta, VALUE_INFINITE);

              // Adjust contempt based on root move's previousScore (dynamic contempt)
              int dct = ct + (113 - ct / 2) * prev / (abs(prev) + 147);

              contempt = (us == WHITE ?  make_score(dct, dct / 2)
                                      : -make_score(dct, dct / 2));
          }

          // Start with a small aspiration window and, in the case of a fail
          // high/low, re-search with a bigger window until we don't fail
          // high/low anymore.
          failedHighCnt = 0;
          while (true)
          {
              Depth adjustedDepth = std::max(1, rootDepth - failedHighCnt - searchAgainCounter);
              bestValue = Stockfish::search<PV>(rootPos, ss, alpha, beta, adjustedDepth, false);

              // Bring the best move to the front. It is critical that sorting
              // is done with a stable algorithm because all the values but the
              // first and eventually the new best one are set to -VALUE_INFINITE
              // and we want to keep the same order for all the moves except the
              // new PV that goes to the front. Note that in case of MultiPV
              // search the already searched PV lines are preserved.
              std::stable_sort(rootMoves.begin() + pvIdx, rootMoves.begin() + pvLast);

              // If search has been stopped, we break immediately. Sorting is
              // safe because RootMoves is still valid, although it refers to
              // the previous iteration.
              if (Threads.stop)
                  break;

              // When failing high/low give some update (without cluttering
              // the UI) before a re-search.
              if (   mainThread
                  && multiPV == 1
                  && (bestValue <= alpha || bestValue >= beta)
                  && Time.elapsed() > 3000)
                  sync_cout << UCI::pv(rootPos, rootDepth, alpha, beta) << sync_endl;

              // In case of failing low/high increase aspiration window and
              // re-search, otherwise exit the loop.
              if (bestValue <= alpha)
              {
                  beta = (alpha + beta) / 2;
                  alpha = std::max(bestValue - delta, -VALUE_INFINITE);

                  failedHighCnt = 0;
                  if (mainThread)
                      mainThread->stopOnPonderhit = false;
              }
              else if (bestValue >= beta)
              {
                  beta = std::min(bestValue + delta, VALUE_INFINITE);
                  ++failedHighCnt;
              }
              else
                  break;

              delta += delta / 4 + 5;

              assert(alpha >= -VALUE_INFINITE && beta <= VALUE_INFINITE);
          }

          // Sort the PV lines searched so far and update the GUI
          std::stable_sort(rootMoves.begin() + pvFirst, rootMoves.begin() + pvIdx + 1);

          if (    mainThread
              && (Threads.stop || pvIdx + 1 == multiPV || Time.elapsed() > 3000))
              sync_cout << UCI::pv(rootPos, rootDepth, alpha, beta) << sync_endl;
      }

      if (!Threads.stop)
          completedDepth = rootDepth;

      if (rootMoves[0].pv[0] != lastBestMove) {
         lastBestMove = rootMoves[0].pv[0];
         lastBestMoveDepth = rootDepth;
      }

      // Have we found a "mate in x"?
      if (   Limits.mate
          && bestValue >= VALUE_MATE_IN_MAX_PLY
          && VALUE_MATE - bestValue <= 2 * Limits.mate)
          Threads.stop = true;

      if (!mainThread)
          continue;

      // If skill level is enabled and time is up, pick a sub-optimal best move
      if (skill.enabled() && skill.time_to_pick(rootDepth))
          skill.pick_best(multiPV);

      // Do we have time for the next iteration? Can we stop searching now?
      if (    Limits.use_time_management()
          && !Threads.stop
          && !mainThread->stopOnPonderhit)
      {
          double fallingEval = (318 + 6 * (mainThread->bestPreviousScore - bestValue)
                                    + 6 * (mainThread->iterValue[iterIdx] - bestValue)) / 825.0;
          fallingEval = std::clamp(fallingEval, 0.5, 1.5);

          // If the bestMove is stable over several iterations, reduce time accordingly
          timeReduction = lastBestMoveDepth + 9 < completedDepth ? 1.92 : 0.95;
          double reduction = (1.47 + mainThread->previousTimeReduction) / (2.32 * timeReduction);

          // Use part of the gained time from a previous stable move for the current move
          for (Thread* th : Threads)
          {
              totBestMoveChanges += th->bestMoveChanges;
              th->bestMoveChanges = 0;
          }
          double bestMoveInstability = 1 + 2 * totBestMoveChanges / Threads.size();

          double totalTime = Time.optimum() * fallingEval * reduction * bestMoveInstability;

          // Cap used time in case of a single legal move for a better viewer experience in tournaments
          // yielding correct scores and sufficiently fast moves.
          if (rootMoves.size() == 1)
              totalTime = std::min(500.0, totalTime);

          // Stop the search if we have exceeded the totalTime
          if (Time.elapsed() > totalTime)
          {
              // If we are allowed to ponder do not stop the search now but
              // keep pondering until the GUI sends "ponderhit" or "stop".
              if (mainThread->ponder)
                  mainThread->stopOnPonderhit = true;
              else
                  Threads.stop = true;
          }
          else if (   Threads.increaseDepth
                   && !mainThread->ponder
                   && Time.elapsed() > totalTime * 0.58)
                   Threads.increaseDepth = false;
          else
                   Threads.increaseDepth = true;
      }

      mainThread->iterValue[iterIdx] = bestValue;
      iterIdx = (iterIdx + 1) & 3;
  }

  if (!mainThread)
      return;

  mainThread->previousTimeReduction = timeReduction;

  // If skill level is enabled, swap best PV line with the sub-optimal one
  if (skill.enabled())
      std::swap(rootMoves[0], *std::find(rootMoves.begin(), rootMoves.end(),
                skill.best ? skill.best : skill.pick_best(multiPV)));
}


namespace {

  // search<>() is the main search function for both PV and non-PV nodes

  template <NodeType NT>
  Value search(Position& pos, Stack* ss, Value alpha, Value beta, Depth depth, bool cutNode) {

    constexpr bool PvNode = NT == PV;
    const bool rootNode = PvNode && ss->ply == 0;
    const Depth maxNextDepth = rootNode ? depth : depth + 1;

    // Check if we have an upcoming move which draws by repetition, or
    // if the opponent had an alternative move earlier to this position.
    if (   pos.rule50_count() >= 3
        && alpha < VALUE_DRAW
        && !rootNode
        && pos.has_game_cycle(ss->ply))
    {
        alpha = value_draw(pos.this_thread());
        if (alpha >= beta)
            return alpha;
    }

    // Dive into quiescence search when the depth reaches zero
    if (depth <= 0)
        return qsearch<NT>(pos, ss, alpha, beta);

    assert(-VALUE_INFINITE <= alpha && alpha < beta && beta <= VALUE_INFINITE);
    assert(PvNode || (alpha == beta - 1));
    assert(0 < depth && depth < MAX_PLY);
    assert(!(PvNode && cutNode));

    Move pv[MAX_PLY+1], capturesSearched[32], quietsSearched[64];
    StateInfo st;
    ASSERT_ALIGNED(&st, Eval::NNUE::CacheLineSize);

    TTEntry* tte;
    Key posKey;
    Move ttMove, move, excludedMove, bestMove;
    Depth extension, newDepth;
    Value bestValue, value, ttValue, eval, maxValue, probCutBeta;
    bool formerPv, givesCheck, improving, didLMR, priorCapture;
    bool captureOrPromotion, doFullDepthSearch, moveCountPruning,
         ttCapture, singularQuietLMR;
    Piece movedPiece;
    int moveCount, captureCount, quietCount;

    // Step 1. Initialize node
    Thread* thisThread = pos.this_thread();
    ss->inCheck        = pos.checkers();
    priorCapture       = pos.captured_piece();
    Color us           = pos.side_to_move();
    moveCount          = captureCount = quietCount = ss->moveCount = 0;
    bestValue          = -VALUE_INFINITE;
    maxValue           = VALUE_INFINITE;

    // Check for the available remaining time
    if (thisThread == Threads.main())
        static_cast<MainThread*>(thisThread)->check_time();

    // Used to send selDepth info to GUI (selDepth counts from 1, ply from 0)
    if (PvNode && thisThread->selDepth < ss->ply + 1)
        thisThread->selDepth = ss->ply + 1;

    if (!rootNode)
    {
        // Step 2. Check for aborted search and immediate draw
        if (   Threads.stop.load(std::memory_order_relaxed)
            || pos.is_draw(ss->ply)
            || ss->ply >= MAX_PLY)
            return (ss->ply >= MAX_PLY && !ss->inCheck) ? evaluate(pos)
                                                        : value_draw(pos.this_thread());

        // Step 3. Mate distance pruning. Even if we mate at the next move our score
        // would be at best mate_in(ss->ply+1), but if alpha is already bigger because
        // a shorter mate was found upward in the tree then there is no need to search
        // because we will never beat the current alpha. Same logic but with reversed
        // signs applies also in the opposite condition of being mated instead of giving
        // mate. In this case return a fail-high score.
        alpha = std::max(mated_in(ss->ply), alpha);
        beta = std::min(mate_in(ss->ply+1), beta);
        if (alpha >= beta)
            return alpha;
    }

    assert(0 <= ss->ply && ss->ply < MAX_PLY);

    (ss+1)->ply = ss->ply + 1;
    (ss+1)->ttPv = false;
    (ss+1)->excludedMove = bestMove = MOVE_NONE;
    (ss+2)->killers[0] = (ss+2)->killers[1] = MOVE_NONE;
    Square prevSq = to_sq((ss-1)->currentMove);

    // Initialize statScore to zero for the grandchildren of the current position.
    // So statScore is shared between all grandchildren and only the first grandchild
    // starts with statScore = 0. Later grandchildren start with the last calculated
    // statScore of the previous grandchild. This influences the reduction rules in
    // LMR which are based on the statScore of parent position.
    if (!rootNode)
        (ss+2)->statScore = 0;

    // Step 4. Transposition table lookup. We don't want the score of a partial
    // search to overwrite a previous full search TT value, so we use a different
    // position key in case of an excluded move.
    excludedMove = ss->excludedMove;
    posKey = excludedMove == MOVE_NONE ? pos.key() : pos.key() ^ make_key(excludedMove);
    tte = TT.probe(posKey, ss->ttHit);
    ttValue = ss->ttHit ? value_from_tt(tte->value(), ss->ply, pos.rule50_count()) : VALUE_NONE;
    ttMove =  rootNode ? thisThread->rootMoves[thisThread->pvIdx].pv[0]
            : ss->ttHit    ? tte->move() : MOVE_NONE;
    if (!excludedMove)
        ss->ttPv = PvNode || (ss->ttHit && tte->is_pv());
    formerPv = ss->ttPv && !PvNode;

    // Update low ply history for previous move if we are near root and position is or has been in PV
    if (   ss->ttPv
        && depth > 12
        && ss->ply - 1 < MAX_LPH
        && !priorCapture
        && is_ok((ss-1)->currentMove))
        thisThread->lowPlyHistory[ss->ply - 1][from_to((ss-1)->currentMove)] << stat_bonus(depth - 5);

    // thisThread->ttHitAverage can be used to approximate the running average of ttHit
    thisThread->ttHitAverage =   (TtHitAverageWindow - 1) * thisThread->ttHitAverage / TtHitAverageWindow
                                + TtHitAverageResolution * ss->ttHit;

    // At non-PV nodes we check for an early TT cutoff
    if (  !PvNode
        && ss->ttHit
        && tte->depth() >= depth
        && ttValue != VALUE_NONE // Possible in case of TT access race
        && (ttValue >= beta ? (tte->bound() & BOUND_LOWER)
                            : (tte->bound() & BOUND_UPPER)))
    {
        // If ttMove is quiet, update move sorting heuristics on TT hit
        if (ttMove)
        {
            if (ttValue >= beta)
            {
                // Bonus for a quiet ttMove that fails high
                if (!pos.capture_or_promotion(ttMove))
                    update_quiet_stats(pos, ss, ttMove, stat_bonus(depth), depth);

                // Extra penalty for early quiet moves of the previous ply
                if ((ss-1)->moveCount <= 2 && !priorCapture)
                    update_continuation_histories(ss-1, pos.piece_on(prevSq), prevSq, -stat_bonus(depth + 1));
            }
            // Penalty for a quiet ttMove that fails low
            else if (!pos.capture_or_promotion(ttMove))
            {
                int penalty = -stat_bonus(depth);
                thisThread->mainHistory[us][from_to(ttMove)] << penalty;
                update_continuation_histories(ss, pos.moved_piece(ttMove), to_sq(ttMove), penalty);
            }
        }

        // Partial workaround for the graph history interaction problem
        // For high rule50 counts don't produce transposition table cutoffs.
        if (pos.rule50_count() < 90)
            return ttValue;
    }

    // Step 5. Tablebases probe
    if (!rootNode && TB::Cardinality)
    {
        int piecesCount = pos.count<ALL_PIECES>();

        if (    piecesCount <= TB::Cardinality
            && (piecesCount <  TB::Cardinality || depth >= TB::ProbeDepth)
            &&  pos.rule50_count() == 0
            && !pos.can_castle(ANY_CASTLING))
        {
            TB::ProbeState err;
            TB::WDLScore wdl = Tablebases::probe_wdl(pos, &err);

            // Force check of time on the next occasion
            if (thisThread == Threads.main())
                static_cast<MainThread*>(thisThread)->callsCnt = 0;

            if (err != TB::ProbeState::FAIL)
            {
                thisThread->tbHits.fetch_add(1, std::memory_order_relaxed);

                int drawScore = TB::UseRule50 ? 1 : 0;

                // use the range VALUE_MATE_IN_MAX_PLY to VALUE_TB_WIN_IN_MAX_PLY to score
                value =  wdl < -drawScore ? VALUE_MATED_IN_MAX_PLY + ss->ply + 1
                       : wdl >  drawScore ? VALUE_MATE_IN_MAX_PLY - ss->ply - 1
                                          : VALUE_DRAW + 2 * wdl * drawScore;

                Bound b =  wdl < -drawScore ? BOUND_UPPER
                         : wdl >  drawScore ? BOUND_LOWER : BOUND_EXACT;

                if (    b == BOUND_EXACT
                    || (b == BOUND_LOWER ? value >= beta : value <= alpha))
                {
                    tte->save(posKey, value_to_tt(value, ss->ply), ss->ttPv, b,
                              std::min(MAX_PLY - 1, depth + 6),
                              MOVE_NONE, VALUE_NONE);

                    return value;
                }

                if (PvNode)
                {
                    if (b == BOUND_LOWER)
                        bestValue = value, alpha = std::max(alpha, bestValue);
                    else
                        maxValue = value;
                }
            }
        }
    }

    CapturePieceToHistory& captureHistory = thisThread->captureHistory;

    // Step 6. Static evaluation of the position
    if (ss->inCheck)
    {
        // Skip early pruning when in check
        ss->staticEval = eval = VALUE_NONE;
        improving = false;
        goto moves_loop;
    }
    else if (ss->ttHit)
    {
        // Never assume anything about values stored in TT
        ss->staticEval = eval = tte->eval();
        if (eval == VALUE_NONE)
            ss->staticEval = eval = evaluate(pos);

        // Randomize draw evaluation
        if (eval == VALUE_DRAW)
            eval = value_draw(thisThread);

        // Can ttValue be used as a better position evaluation?
        if (    ttValue != VALUE_NONE
            && (tte->bound() & (ttValue > eval ? BOUND_LOWER : BOUND_UPPER)))
            eval = ttValue;
    }
    else
    {
        // In case of null move search use previous static eval with a different sign
        // and addition of two tempos
        if ((ss-1)->currentMove != MOVE_NULL)
            ss->staticEval = eval = evaluate(pos);
        else
            ss->staticEval = eval = -(ss-1)->staticEval + 2 * Tempo;

        // Save static evaluation into transposition table
        tte->save(posKey, VALUE_NONE, ss->ttPv, BOUND_NONE, DEPTH_NONE, MOVE_NONE, eval);
    }

    // Use static evaluation difference to improve quiet move ordering
    if (is_ok((ss-1)->currentMove) && !(ss-1)->inCheck && !priorCapture)
    {
        int bonus = std::clamp(-depth * 4 * int((ss-1)->staticEval + ss->staticEval - 2 * Tempo), -1000, 1000);
        thisThread->mainHistory[~us][from_to((ss-1)->currentMove)] << bonus;
    }

    // Set up improving flag that is used in various pruning heuristics
    // We define position as improving if static evaluation of position is better
    // Than the previous static evaluation at our turn
    // In case of us being in check at our previous move we look at move prior to it
    improving =  (ss-2)->staticEval == VALUE_NONE
               ? ss->staticEval > (ss-4)->staticEval || (ss-4)->staticEval == VALUE_NONE
               : ss->staticEval > (ss-2)->staticEval;

    // Step 7. Futility pruning: child node (~50 Elo)
    if (   !PvNode
        &&  depth < 9
        &&  eval - futility_margin(depth, improving) >= beta
        &&  eval < VALUE_KNOWN_WIN) // Do not return unproven wins
        return eval;

    // Step 8. Null move search with verification search (~40 Elo)
    if (   !PvNode
        && (ss-1)->currentMove != MOVE_NULL
<<<<<<< HEAD
        && (ss-1)->statScore < 22977
        &&  (eval >= beta || depth > 5)
=======
        && (ss-1)->statScore < 24185
        &&  eval >= beta
>>>>>>> e8d64af1
        &&  eval >= ss->staticEval
        &&  ss->staticEval >= beta - 22 * depth - 34 * improving + 162 * ss->ttPv + 159
        && !excludedMove
        &&  pos.non_pawn_material(us)
        && (ss->ply >= thisThread->nmpMinPly || us != thisThread->nmpColor))
    {
        // Null move dynamic reduction based on depth and value
<<<<<<< HEAD
        Depth R = (817 + 71 * depth) / 213 + std::min(std::max(0, int(eval - beta)) / 192, 3);
=======
        Depth R = (1062 + 68 * depth) / 256 + std::min(int(eval - beta) / 190, 3);
>>>>>>> e8d64af1

        ss->currentMove = MOVE_NULL;
        ss->continuationHistory = &thisThread->continuationHistory[0][0][NO_PIECE][0];

        pos.do_null_move(st);

        Value nullValue;
        if(!cutNode && depth > R+1)
        {
        	nullValue = -search<NonPV>(pos, ss+1, -beta, -beta+1, depth-R-2, !cutNode);
        	if(nullValue >= beta)
        		nullValue = -search<NonPV>(pos, ss+1, -beta, -beta+1, depth-R, !cutNode);
        }
        else
        	nullValue = -search<NonPV>(pos, ss+1, -beta, -beta+1, depth-R, !cutNode);

        pos.undo_null_move();

        if (nullValue >= beta)
        {
            // Do not return unproven mate or TB scores
            if (nullValue >= VALUE_TB_WIN_IN_MAX_PLY)
                nullValue = beta;

            if (thisThread->nmpMinPly || (abs(beta) < VALUE_KNOWN_WIN && depth < 14))
                return nullValue;

            assert(!thisThread->nmpMinPly); // Recursive verification is not allowed

            // Do verification search at high depths, with null move pruning disabled
            // for us, until ply exceeds nmpMinPly.
            thisThread->nmpMinPly = ss->ply + 3 * (depth-R) / 4;
            thisThread->nmpColor = us;

            Value v = search<NonPV>(pos, ss, beta-1, beta, depth-R, true);

            thisThread->nmpMinPly = 0;

            if (v >= beta)
                return nullValue;
        }
    }

    probCutBeta = beta + 209 - 44 * improving;

    // Step 9. ProbCut (~4 Elo)
    // If we have a good enough capture and a reduced search returns a value
    // much above beta, we can (almost) safely prune the previous move.
    if (   !PvNode
        &&  depth > 4
        &&  abs(beta) < VALUE_TB_WIN_IN_MAX_PLY
        // if value from transposition table is lower than probCutBeta, don't attempt probCut
        // there and in further interactions with transposition table cutoff depth is set to depth - 3
        // because probCut search has depth set to depth - 4 but we also do a move before it
        // so effective depth is equal to depth - 3
        && !(   ss->ttHit
             && tte->depth() >= depth - 3
             && ttValue != VALUE_NONE
             && ttValue < probCutBeta))
    {
        assert(probCutBeta < VALUE_INFINITE);

        MovePicker mp(pos, ttMove, probCutBeta - ss->staticEval, &captureHistory);
        int probCutCount = 0;
        bool ttPv = ss->ttPv;
        ss->ttPv = false;

        while (   (move = mp.next_move()) != MOVE_NONE
               && probCutCount < 2 + 2 * cutNode)
            if (move != excludedMove && pos.legal(move))
            {
                assert(pos.capture_or_promotion(move));
                assert(depth >= 5);

                captureOrPromotion = true;
                probCutCount++;

                ss->currentMove = move;
                ss->continuationHistory = &thisThread->continuationHistory[ss->inCheck]
                                                                          [captureOrPromotion]
                                                                          [pos.moved_piece(move)]
                                                                          [to_sq(move)];

                pos.do_move(move, st);

                // Perform a preliminary qsearch to verify that the move holds
                value = -qsearch<NonPV>(pos, ss+1, -probCutBeta, -probCutBeta+1);

                // If the qsearch held, perform the regular search
                if (value >= probCutBeta)
                    value = -search<NonPV>(pos, ss+1, -probCutBeta, -probCutBeta+1, depth - 4, !cutNode);

                pos.undo_move(move);

                if (value >= probCutBeta)
                {
                    // if transposition table doesn't have equal or more deep info write probCut data into it
                    if ( !(ss->ttHit
                       && tte->depth() >= depth - 3
                       && ttValue != VALUE_NONE))
                        tte->save(posKey, value_to_tt(value, ss->ply), ttPv,
                            BOUND_LOWER,
                            depth - 3, move, ss->staticEval);
                    return value;
                }
            }
         ss->ttPv = ttPv;
    }

    // Step 10. If the position is not in TT, decrease depth by 2
    if (   PvNode
        && depth >= 6
        && !ttMove)
        depth -= 2;

moves_loop: // When in check, search starts from here

    ttCapture = ttMove && pos.capture_or_promotion(ttMove);

    // Step 11. A small Probcut idea, when we are in check
    probCutBeta = beta + 400;
    if (   ss->inCheck
        && !PvNode
        && depth >= 4
        && ttCapture
        && (tte->bound() & BOUND_LOWER)
        && tte->depth() >= depth - 3
        && ttValue >= probCutBeta
        && abs(ttValue) <= VALUE_KNOWN_WIN
        && abs(beta) <= VALUE_KNOWN_WIN
       )
        return probCutBeta;


    const PieceToHistory* contHist[] = { (ss-1)->continuationHistory, (ss-2)->continuationHistory,
                                          nullptr                   , (ss-4)->continuationHistory,
                                          nullptr                   , (ss-6)->continuationHistory };

    Move countermove = thisThread->counterMoves[pos.piece_on(prevSq)][prevSq];

    MovePicker mp(pos, ttMove, depth, &thisThread->mainHistory,
                                      &thisThread->lowPlyHistory,
                                      &captureHistory,
                                      contHist,
                                      countermove,
                                      ss->killers,
                                      ss->ply);

    value = bestValue;
    singularQuietLMR = moveCountPruning = false;

    // Indicate PvNodes that will probably fail low if the node was searched
    // at a depth equal or greater than the current depth, and the result of this search was a fail low.
    bool likelyFailLow =    PvNode
                         && ttMove
                         && (tte->bound() & BOUND_UPPER)
                         && tte->depth() >= depth;

    // Step 12. Loop through all pseudo-legal moves until no moves remain
    // or a beta cutoff occurs.
    while ((move = mp.next_move(moveCountPruning)) != MOVE_NONE)
    {
      assert(is_ok(move));

      if (move == excludedMove)
          continue;

      // At root obey the "searchmoves" option and skip moves not listed in Root
      // Move List. As a consequence any illegal move is also skipped. In MultiPV
      // mode we also skip PV moves which have been already searched and those
      // of lower "TB rank" if we are in a TB root position.
      if (rootNode && !std::count(thisThread->rootMoves.begin() + thisThread->pvIdx,
                                  thisThread->rootMoves.begin() + thisThread->pvLast, move))
          continue;

      // Check for legality
      if (!rootNode && !pos.legal(move))
          continue;

      ss->moveCount = ++moveCount;

      if (rootNode && thisThread == Threads.main() && Time.elapsed() > 3000)
          sync_cout << "info depth " << depth
                    << " currmove " << UCI::move(move, pos.is_chess960())
                    << " currmovenumber " << moveCount + thisThread->pvIdx << sync_endl;
      if (PvNode)
          (ss+1)->pv = nullptr;

      extension = 0;
      captureOrPromotion = pos.capture_or_promotion(move);
      movedPiece = pos.moved_piece(move);
      givesCheck = pos.gives_check(move);

      // Calculate new depth for this move
      newDepth = depth - 1;

      // Step 13. Pruning at shallow depth (~200 Elo)
      if (  !rootNode
          && pos.non_pawn_material(us)
          && bestValue > VALUE_TB_LOSS_IN_MAX_PLY)
      {
          // Skip quiet moves if movecount exceeds our FutilityMoveCount threshold
          moveCountPruning = moveCount >= futility_move_count(improving, depth);

          // Reduced depth of the next LMR search
          int lmrDepth = std::max(newDepth - reduction(improving, depth, moveCount), 0);

          if (   captureOrPromotion
              || givesCheck)
          {
              // Capture history based pruning when the move doesn't give check
              if (   !givesCheck
                  && lmrDepth < 1
                  && captureHistory[movedPiece][to_sq(move)][type_of(pos.piece_on(to_sq(move)))] < 0)
                  continue;

              // SEE based pruning
              if (!pos.see_ge(move, Value(-218) * depth)) // (~25 Elo)
                  continue;
          }
          else
          {
              // Continuation history based pruning (~20 Elo)
              if (   lmrDepth < 4
                  && (*contHist[0])[movedPiece][to_sq(move)] < CounterMovePruneThreshold
                  && (*contHist[1])[movedPiece][to_sq(move)] < CounterMovePruneThreshold)
                  continue;

              // Futility pruning: parent node (~5 Elo)
              if (   lmrDepth < 7
                  && !ss->inCheck
                  && ss->staticEval + 174 + 157 * lmrDepth <= alpha
                  &&  (*contHist[0])[movedPiece][to_sq(move)]
                    + (*contHist[1])[movedPiece][to_sq(move)]
                    + (*contHist[3])[movedPiece][to_sq(move)]
                    + (*contHist[5])[movedPiece][to_sq(move)] / 3 < 28255)
                  continue;

              // Prune moves with negative SEE (~20 Elo)
              if (!pos.see_ge(move, Value(-(30 - std::min(lmrDepth, 18)) * lmrDepth * lmrDepth)))
                  continue;
          }
      }

      // Step 14. Extensions (~75 Elo)

      // Singular extension search (~70 Elo). If all moves but one fail low on a
      // search of (alpha-s, beta-s), and just one fails high on (alpha, beta),
      // then that move is singular and should be extended. To verify this we do
      // a reduced search on all the other moves but the ttMove and if the
      // result is lower than ttValue minus a margin, then we will extend the ttMove.
      if (    depth >= 7
          &&  move == ttMove
          && !rootNode
          && !excludedMove // Avoid recursive singular search
       /* &&  ttValue != VALUE_NONE Already implicit in the next condition */
          &&  abs(ttValue) < VALUE_KNOWN_WIN
          && (tte->bound() & BOUND_LOWER)
          &&  tte->depth() >= depth - 3)
      {
          Value singularBeta = ttValue - ((formerPv + 4) * depth) / 2;
          Depth singularDepth = (depth - 1 + 3 * formerPv) / 2;

          ss->excludedMove = move;
          value = search<NonPV>(pos, ss, singularBeta - 1, singularBeta, singularDepth, cutNode);
          ss->excludedMove = MOVE_NONE;

          if (value < singularBeta)
          {
              extension = 1;
              singularQuietLMR = !ttCapture;
              if (!PvNode && value < singularBeta - 140)
                  extension = 2;
          }

          // Multi-cut pruning
          // Our ttMove is assumed to fail high, and now we failed high also on a reduced
          // search without the ttMove. So we assume this expected Cut-node is not singular,
          // that multiple moves fail high, and we can prune the whole subtree by returning
          // a soft bound.
          else if (singularBeta >= beta)
              return singularBeta;

          // If the eval of ttMove is greater than beta we try also if there is another
          // move that pushes it over beta, if so also produce a cutoff.
          else if (ttValue >= beta)
          {
              ss->excludedMove = move;
              value = search<NonPV>(pos, ss, beta - 1, beta, (depth + 3) / 2, cutNode);
              ss->excludedMove = MOVE_NONE;

              if (value >= beta)
                  return beta;
          }
      }

      // Add extension to new depth
      newDepth += extension;

      // Speculative prefetch as early as possible
      prefetch(TT.first_entry(pos.key_after(move)));

      // Update the current move (this must be done after singular extension search)
      ss->currentMove = move;
      ss->continuationHistory = &thisThread->continuationHistory[ss->inCheck]
                                                                [captureOrPromotion]
                                                                [movedPiece]
                                                                [to_sq(move)];

      // Step 15. Make the move
      pos.do_move(move, st, givesCheck);

      // Step 16. Late moves reduction / extension (LMR, ~200 Elo)
      // We use various heuristics for the sons of a node after the first son has
      // been searched. In general we would like to reduce them, but there are many
      // cases where we extend a son if it has good chances to be "interesting".
      if (    depth >= 3
          &&  moveCount > 1 + 2 * rootNode
          && (  !captureOrPromotion
              || moveCountPruning
              || ss->staticEval + PieceValue[EG][pos.captured_piece()] <= alpha
              || cutNode
              || (!PvNode && !formerPv && captureHistory[movedPiece][to_sq(move)][type_of(pos.captured_piece())] < 3678)
              || thisThread->ttHitAverage < 432 * TtHitAverageResolution * TtHitAverageWindow / 1024)
          && (!PvNode || ss->ply > 1 || thisThread->id() % 4 != 3))
      {
          Depth r = reduction(improving, depth, moveCount);

          // Decrease reduction if the ttHit running average is large (~0 Elo)
          if (thisThread->ttHitAverage > 537 * TtHitAverageResolution * TtHitAverageWindow / 1024)
              r--;

          // Decrease reduction if position is or has been on the PV
          // and node is not likely to fail low. (~3 Elo)
          if (   ss->ttPv
              && !likelyFailLow)
              r -= 2;

          // Increase reduction at root and non-PV nodes when the best move does not change frequently
          if (   (rootNode || !PvNode)
              && thisThread->rootDepth > 10
              && thisThread->bestMoveChanges <= 2)
              r++;

          // Decrease reduction if opponent's move count is high (~1 Elo)
          if ((ss-1)->moveCount > 13)
              r--;

          // Decrease reduction if ttMove has been singularly extended (~1 Elo)
          if (singularQuietLMR)
              r--;

          if (!captureOrPromotion)
          {
              // Increase reduction if ttMove is a capture (~3 Elo)
              if (ttCapture)
                  r++;

              // Increase reduction at root if failing high
              if (rootNode)
                  r += thisThread->failedHighCnt * thisThread->failedHighCnt * moveCount / 512;

              // Increase reduction for cut nodes (~3 Elo)
              if (cutNode)
                  r += 2;

              ss->statScore =  thisThread->mainHistory[us][from_to(move)]
                             + (*contHist[0])[movedPiece][to_sq(move)]
                             + (*contHist[1])[movedPiece][to_sq(move)]
                             + (*contHist[3])[movedPiece][to_sq(move)]
                             - 4791;

              // Decrease/increase reduction for moves with a good/bad history (~30 Elo)
              if (!ss->inCheck)
                  r -= ss->statScore / 14790;
          }

          // In general we want to cap the LMR depth search at newDepth. But if
          // reductions are really negative and movecount is low, we allow this move
          // to be searched deeper than the first move.
          Depth d = std::clamp(newDepth - r, 1, newDepth + (r < -1 && moveCount <= 5));

          value = -search<NonPV>(pos, ss+1, -(alpha+1), -alpha, d, true);

          // If the son is reduced and fails high it will be re-searched at full depth
          doFullDepthSearch = value > alpha && d < newDepth;
          didLMR = true;
      }
      else
      {
          doFullDepthSearch = !PvNode || moveCount > 1;
          didLMR = false;
      }

      // Step 17. Full depth search when LMR is skipped or fails high
      if (doFullDepthSearch)
      {
          value = -search<NonPV>(pos, ss+1, -(alpha+1), -alpha, newDepth, !cutNode);

          // If the move passed LMR update its stats
          if (didLMR && !captureOrPromotion)
          {
              int bonus = value > alpha ?  stat_bonus(newDepth)
                                        : -stat_bonus(newDepth);

              update_continuation_histories(ss, movedPiece, to_sq(move), bonus);
          }
      }

      // For PV nodes only, do a full PV search on the first move or after a fail
      // high (in the latter case search only if value < beta), otherwise let the
      // parent node fail low with value <= alpha and try another move.
      if (PvNode && (moveCount == 1 || (value > alpha && (rootNode || value < beta))))
      {
          (ss+1)->pv = pv;
          (ss+1)->pv[0] = MOVE_NONE;

          value = -search<PV>(pos, ss+1, -beta, -alpha,
                              std::min(maxNextDepth, newDepth), false);
      }

      // Step 18. Undo move
      pos.undo_move(move);

      assert(value > -VALUE_INFINITE && value < VALUE_INFINITE);

      // Step 19. Check for a new best move
      // Finished searching the move. If a stop occurred, the return value of
      // the search cannot be trusted, and we return immediately without
      // updating best move, PV and TT.
      if (Threads.stop.load(std::memory_order_relaxed))
          return VALUE_ZERO;

      if (rootNode)
      {
          RootMove& rm = *std::find(thisThread->rootMoves.begin(),
                                    thisThread->rootMoves.end(), move);

          // PV move or new best move?
          if (moveCount == 1 || value > alpha)
          {
              rm.score = value;
              rm.selDepth = thisThread->selDepth;
              rm.pv.resize(1);

              assert((ss+1)->pv);

              for (Move* m = (ss+1)->pv; *m != MOVE_NONE; ++m)
                  rm.pv.push_back(*m);

              // We record how often the best move has been changed in each
              // iteration. This information is used for time management and LMR
              if (moveCount > 1)
                  ++thisThread->bestMoveChanges;
          }
          else
              // All other moves but the PV are set to the lowest value: this
              // is not a problem when sorting because the sort is stable and the
              // move position in the list is preserved - just the PV is pushed up.
              rm.score = -VALUE_INFINITE;
      }

      if (value > bestValue)
      {
          bestValue = value;

          if (value > alpha)
          {
              bestMove = move;

              if (PvNode && !rootNode) // Update pv even in fail-high case
                  update_pv(ss->pv, move, (ss+1)->pv);

              if (PvNode && value < beta) // Update alpha! Always alpha < beta
                  alpha = value;
              else
              {
                  assert(value >= beta); // Fail high
                  ss->statScore = 0;
                  break;
              }
          }
      }

      // If the move is worse than some previously searched move, remember it to update its stats later
      if (move != bestMove)
      {
          if (captureOrPromotion && captureCount < 32)
              capturesSearched[captureCount++] = move;

          else if (!captureOrPromotion && quietCount < 64)
              quietsSearched[quietCount++] = move;
      }
    }

    // The following condition would detect a stop only after move loop has been
    // completed. But in this case bestValue is valid because we have fully
    // searched our subtree, and we can anyhow save the result in TT.
    /*
       if (Threads.stop)
        return VALUE_DRAW;
    */

    // Step 20. Check for mate and stalemate
    // All legal moves have been searched and if there are no legal moves, it
    // must be a mate or a stalemate. If we are in a singular extension search then
    // return a fail low score.

    assert(moveCount || !ss->inCheck || excludedMove || !MoveList<LEGAL>(pos).size());

    if (!moveCount)
        bestValue = excludedMove ? alpha :
                    ss->inCheck  ? mated_in(ss->ply)
                                 : VALUE_DRAW;

    // If there is a move which produces search value greater than alpha we update stats of searched moves
    else if (bestMove)
        update_all_stats(pos, ss, bestMove, bestValue, beta, prevSq,
                         quietsSearched, quietCount, capturesSearched, captureCount, depth);

    // Bonus for prior countermove that caused the fail low
    else if (   (depth >= 3 || PvNode)
             && !priorCapture)
        update_continuation_histories(ss-1, pos.piece_on(prevSq), prevSq, stat_bonus(depth));

    if (PvNode)
        bestValue = std::min(bestValue, maxValue);

    // If no good move is found and the previous position was ttPv, then the previous
    // opponent move is probably good and the new position is added to the search tree.
    if (bestValue <= alpha)
        ss->ttPv = ss->ttPv || ((ss-1)->ttPv && depth > 3);
    // Otherwise, a counter move has been found and if the position is the last leaf
    // in the search tree, remove the position from the search tree.
    else if (depth > 3)
        ss->ttPv = ss->ttPv && (ss+1)->ttPv;

    // Write gathered information in transposition table
    if (!excludedMove && !(rootNode && thisThread->pvIdx))
        tte->save(posKey, value_to_tt(bestValue, ss->ply), ss->ttPv,
                  bestValue >= beta ? BOUND_LOWER :
                  PvNode && bestMove ? BOUND_EXACT : BOUND_UPPER,
                  depth, bestMove, ss->staticEval);

    assert(bestValue > -VALUE_INFINITE && bestValue < VALUE_INFINITE);

    return bestValue;
  }


  // qsearch() is the quiescence search function, which is called by the main search
  // function with zero depth, or recursively with further decreasing depth per call.
  template <NodeType NT>
  Value qsearch(Position& pos, Stack* ss, Value alpha, Value beta, Depth depth) {

    constexpr bool PvNode = NT == PV;

    assert(alpha >= -VALUE_INFINITE && alpha < beta && beta <= VALUE_INFINITE);
    assert(PvNode || (alpha == beta - 1));
    assert(depth <= 0);

    Move pv[MAX_PLY+1];
    StateInfo st;
    ASSERT_ALIGNED(&st, Eval::NNUE::CacheLineSize);

    TTEntry* tte;
    Key posKey;
    Move ttMove, move, bestMove;
    Depth ttDepth;
    Value bestValue, value, ttValue, futilityValue, futilityBase, oldAlpha;
    bool pvHit, givesCheck, captureOrPromotion;
    int moveCount;

    if (PvNode)
    {
        oldAlpha = alpha; // To flag BOUND_EXACT when eval above alpha and no available moves
        (ss+1)->pv = pv;
        ss->pv[0] = MOVE_NONE;
    }

    Thread* thisThread = pos.this_thread();
    (ss+1)->ply = ss->ply + 1;
    bestMove = MOVE_NONE;
    ss->inCheck = pos.checkers();
    moveCount = 0;

    // Check for an immediate draw or maximum ply reached
    if (   pos.is_draw(ss->ply)
        || ss->ply >= MAX_PLY)
        return (ss->ply >= MAX_PLY && !ss->inCheck) ? evaluate(pos) : VALUE_DRAW;

    assert(0 <= ss->ply && ss->ply < MAX_PLY);

    // Decide whether or not to include checks: this fixes also the type of
    // TT entry depth that we are going to use. Note that in qsearch we use
    // only two types of depth in TT: DEPTH_QS_CHECKS or DEPTH_QS_NO_CHECKS.
    ttDepth = ss->inCheck || depth >= DEPTH_QS_CHECKS ? DEPTH_QS_CHECKS
                                                  : DEPTH_QS_NO_CHECKS;
    // Transposition table lookup
    posKey = pos.key();
    tte = TT.probe(posKey, ss->ttHit);
    ttValue = ss->ttHit ? value_from_tt(tte->value(), ss->ply, pos.rule50_count()) : VALUE_NONE;
    ttMove = ss->ttHit ? tte->move() : MOVE_NONE;
    pvHit = ss->ttHit && tte->is_pv();

    if (  !PvNode
        && ss->ttHit
        && tte->depth() >= ttDepth
        && ttValue != VALUE_NONE // Only in case of TT access race
        && (ttValue >= beta ? (tte->bound() & BOUND_LOWER)
                            : (tte->bound() & BOUND_UPPER)))
        return ttValue;

    // Evaluate the position statically
    if (ss->inCheck)
    {
        ss->staticEval = VALUE_NONE;
        bestValue = futilityBase = -VALUE_INFINITE;
    }
    else
    {
        if (ss->ttHit)
        {
            // Never assume anything about values stored in TT
            if ((ss->staticEval = bestValue = tte->eval()) == VALUE_NONE)
                ss->staticEval = bestValue = evaluate(pos);

            // Can ttValue be used as a better position evaluation?
            if (    ttValue != VALUE_NONE
                && (tte->bound() & (ttValue > bestValue ? BOUND_LOWER : BOUND_UPPER)))
                bestValue = ttValue;
        }
        else
            // In case of null move search use previous static eval with a different sign
            // and addition of two tempos
            ss->staticEval = bestValue =
            (ss-1)->currentMove != MOVE_NULL ? evaluate(pos)
                                             : -(ss-1)->staticEval + 2 * Tempo;

        // Stand pat. Return immediately if static value is at least beta
        if (bestValue >= beta)
        {
            // Save gathered info in transposition table
            if (!ss->ttHit)
                tte->save(posKey, value_to_tt(bestValue, ss->ply), false, BOUND_LOWER,
                          DEPTH_NONE, MOVE_NONE, ss->staticEval);

            return bestValue;
        }

        if (PvNode && bestValue > alpha)
            alpha = bestValue;

        futilityBase = bestValue + 155;
    }

    const PieceToHistory* contHist[] = { (ss-1)->continuationHistory, (ss-2)->continuationHistory,
                                          nullptr                   , (ss-4)->continuationHistory,
                                          nullptr                   , (ss-6)->continuationHistory };

    // Initialize a MovePicker object for the current position, and prepare
    // to search the moves. Because the depth is <= 0 here, only captures,
    // queen and checking knight promotions, and other checks(only if depth >= DEPTH_QS_CHECKS)
    // will be generated.
    MovePicker mp(pos, ttMove, depth, &thisThread->mainHistory,
                                      &thisThread->captureHistory,
                                      contHist,
                                      to_sq((ss-1)->currentMove));

    // Loop through the moves until no moves remain or a beta cutoff occurs
    while ((move = mp.next_move()) != MOVE_NONE)
    {
      assert(is_ok(move));

      givesCheck = pos.gives_check(move);
      captureOrPromotion = pos.capture_or_promotion(move);

      moveCount++;

      // Futility pruning and moveCount pruning
      if (    bestValue > VALUE_TB_LOSS_IN_MAX_PLY
          && !givesCheck
          &&  futilityBase > -VALUE_KNOWN_WIN
          &&  type_of(move) != PROMOTION)
      {

          if (moveCount > 2)
              continue;

          futilityValue = futilityBase + PieceValue[EG][pos.piece_on(to_sq(move))];

          if (futilityValue <= alpha)
          {
              bestValue = std::max(bestValue, futilityValue);
              continue;
          }

          if (futilityBase <= alpha && !pos.see_ge(move, VALUE_ZERO + 1))
          {
              bestValue = std::max(bestValue, futilityBase);
              continue;
          }
      }

      // Do not search moves with negative SEE values
      if (    bestValue > VALUE_TB_LOSS_IN_MAX_PLY
          && !pos.see_ge(move))
          continue;

      // Speculative prefetch as early as possible
      prefetch(TT.first_entry(pos.key_after(move)));

      // Check for legality just before making the move
      if (!pos.legal(move))
      {
          moveCount--;
          continue;
      }

      ss->currentMove = move;
      ss->continuationHistory = &thisThread->continuationHistory[ss->inCheck]
                                                                [captureOrPromotion]
                                                                [pos.moved_piece(move)]
                                                                [to_sq(move)];

      // Continuation history based pruning
      if (  !captureOrPromotion
          && bestValue > VALUE_TB_LOSS_IN_MAX_PLY
          && (*contHist[0])[pos.moved_piece(move)][to_sq(move)] < CounterMovePruneThreshold
          && (*contHist[1])[pos.moved_piece(move)][to_sq(move)] < CounterMovePruneThreshold)
          continue;

      // Make and search the move
      pos.do_move(move, st, givesCheck);
      value = -qsearch<NT>(pos, ss+1, -beta, -alpha, depth - 1);
      pos.undo_move(move);

      assert(value > -VALUE_INFINITE && value < VALUE_INFINITE);

      // Check for a new best move
      if (value > bestValue)
      {
          bestValue = value;

          if (value > alpha)
          {
              bestMove = move;

              if (PvNode) // Update pv even in fail-high case
                  update_pv(ss->pv, move, (ss+1)->pv);

              if (PvNode && value < beta) // Update alpha here!
                  alpha = value;
              else
                  break; // Fail high
          }
       }
    }

    // All legal moves have been searched. A special case: if we're in check
    // and no legal moves were found, it is checkmate.
    if (ss->inCheck && bestValue == -VALUE_INFINITE)
    {
        assert(!MoveList<LEGAL>(pos).size());

        return mated_in(ss->ply); // Plies to mate from the root
    }

    // Save gathered info in transposition table
    tte->save(posKey, value_to_tt(bestValue, ss->ply), pvHit,
              bestValue >= beta ? BOUND_LOWER :
              PvNode && bestValue > oldAlpha  ? BOUND_EXACT : BOUND_UPPER,
              ttDepth, bestMove, ss->staticEval);

    assert(bestValue > -VALUE_INFINITE && bestValue < VALUE_INFINITE);

    return bestValue;
  }


  // value_to_tt() adjusts a mate or TB score from "plies to mate from the root" to
  // "plies to mate from the current position". Standard scores are unchanged.
  // The function is called before storing a value in the transposition table.

  Value value_to_tt(Value v, int ply) {

    assert(v != VALUE_NONE);

    return  v >= VALUE_TB_WIN_IN_MAX_PLY  ? v + ply
          : v <= VALUE_TB_LOSS_IN_MAX_PLY ? v - ply : v;
  }


  // value_from_tt() is the inverse of value_to_tt(): it adjusts a mate or TB score
  // from the transposition table (which refers to the plies to mate/be mated from
  // current position) to "plies to mate/be mated (TB win/loss) from the root". However,
  // for mate scores, to avoid potentially false mate scores related to the 50 moves rule
  // and the graph history interaction, we return an optimal TB score instead.

  Value value_from_tt(Value v, int ply, int r50c) {

    if (v == VALUE_NONE)
        return VALUE_NONE;

    if (v >= VALUE_TB_WIN_IN_MAX_PLY)  // TB win or better
    {
        if (v >= VALUE_MATE_IN_MAX_PLY && VALUE_MATE - v > 99 - r50c)
            return VALUE_MATE_IN_MAX_PLY - 1; // do not return a potentially false mate score

        return v - ply;
    }

    if (v <= VALUE_TB_LOSS_IN_MAX_PLY) // TB loss or worse
    {
        if (v <= VALUE_MATED_IN_MAX_PLY && VALUE_MATE + v > 99 - r50c)
            return VALUE_MATED_IN_MAX_PLY + 1; // do not return a potentially false mate score

        return v + ply;
    }

    return v;
  }


  // update_pv() adds current move and appends child pv[]

  void update_pv(Move* pv, Move move, Move* childPv) {

    for (*pv++ = move; childPv && *childPv != MOVE_NONE; )
        *pv++ = *childPv++;
    *pv = MOVE_NONE;
  }


  // update_all_stats() updates stats at the end of search() when a bestMove is found

  void update_all_stats(const Position& pos, Stack* ss, Move bestMove, Value bestValue, Value beta, Square prevSq,
                        Move* quietsSearched, int quietCount, Move* capturesSearched, int captureCount, Depth depth) {

    int bonus1, bonus2;
    Color us = pos.side_to_move();
    Thread* thisThread = pos.this_thread();
    CapturePieceToHistory& captureHistory = thisThread->captureHistory;
    Piece moved_piece = pos.moved_piece(bestMove);
    PieceType captured = type_of(pos.piece_on(to_sq(bestMove)));

    bonus1 = stat_bonus(depth + 1);
    bonus2 = bestValue > beta + PawnValueMg ? bonus1                                 // larger bonus
                                            : std::min(bonus1, stat_bonus(depth));   // smaller bonus

    if (!pos.capture_or_promotion(bestMove))
    {
        // Increase stats for the best move in case it was a quiet move
        update_quiet_stats(pos, ss, bestMove, bonus2, depth);

        // Decrease stats for all non-best quiet moves
        for (int i = 0; i < quietCount; ++i)
        {
            thisThread->mainHistory[us][from_to(quietsSearched[i])] << -bonus2;
            update_continuation_histories(ss, pos.moved_piece(quietsSearched[i]), to_sq(quietsSearched[i]), -bonus2);
        }
    }
    else
        // Increase stats for the best move in case it was a capture move
        captureHistory[moved_piece][to_sq(bestMove)][captured] << bonus1;

    // Extra penalty for a quiet early move that was not a TT move or
    // main killer move in previous ply when it gets refuted.
    if (   ((ss-1)->moveCount == 1 + (ss-1)->ttHit || ((ss-1)->currentMove == (ss-1)->killers[0]))
        && !pos.captured_piece())
            update_continuation_histories(ss-1, pos.piece_on(prevSq), prevSq, -bonus1);

    // Decrease stats for all non-best capture moves
    for (int i = 0; i < captureCount; ++i)
    {
        moved_piece = pos.moved_piece(capturesSearched[i]);
        captured = type_of(pos.piece_on(to_sq(capturesSearched[i])));
        captureHistory[moved_piece][to_sq(capturesSearched[i])][captured] << -bonus1;
    }
  }


  // update_continuation_histories() updates histories of the move pairs formed
  // by moves at ply -1, -2, -4, and -6 with current move.

  void update_continuation_histories(Stack* ss, Piece pc, Square to, int bonus) {

    for (int i : {1, 2, 4, 6})
    {
        // Only update first 2 continuation histories if we are in check
        if (ss->inCheck && i > 2)
            break;
        if (is_ok((ss-i)->currentMove))
            (*(ss-i)->continuationHistory)[pc][to] << bonus;
    }
  }


  // update_quiet_stats() updates move sorting heuristics

  void update_quiet_stats(const Position& pos, Stack* ss, Move move, int bonus, int depth) {

    // Update killers
    if (ss->killers[0] != move)
    {
        ss->killers[1] = ss->killers[0];
        ss->killers[0] = move;
    }

    Color us = pos.side_to_move();
    Thread* thisThread = pos.this_thread();
    thisThread->mainHistory[us][from_to(move)] << bonus;
    update_continuation_histories(ss, pos.moved_piece(move), to_sq(move), bonus);

    // Penalty for reversed move in case of moved piece not being a pawn
    if (type_of(pos.moved_piece(move)) != PAWN)
        thisThread->mainHistory[us][from_to(reverse_move(move))] << -bonus;

    // Update countermove history
    if (is_ok((ss-1)->currentMove))
    {
        Square prevSq = to_sq((ss-1)->currentMove);
        thisThread->counterMoves[pos.piece_on(prevSq)][prevSq] = move;
    }

    // Update low ply history
    if (depth > 11 && ss->ply < MAX_LPH)
        thisThread->lowPlyHistory[ss->ply][from_to(move)] << stat_bonus(depth - 7);
  }

  // When playing with strength handicap, choose best move among a set of RootMoves
  // using a statistical rule dependent on 'level'. Idea by Heinz van Saanen.

  Move Skill::pick_best(size_t multiPV) {

    const RootMoves& rootMoves = Threads.main()->rootMoves;
    static PRNG rng(now()); // PRNG sequence should be non-deterministic

    // RootMoves are already sorted by score in descending order
    Value topScore = rootMoves[0].score;
    int delta = std::min(topScore - rootMoves[multiPV - 1].score, PawnValueMg);
    int weakness = 120 - 2 * level;
    int maxScore = -VALUE_INFINITE;

    // Choose best move. For each move score we add two terms, both dependent on
    // weakness. One is deterministic and bigger for weaker levels, and one is
    // random. Then we choose the move with the resulting highest score.
    for (size_t i = 0; i < multiPV; ++i)
    {
        // This is our magic formula
        int push = (  weakness * int(topScore - rootMoves[i].score)
                    + delta * (rng.rand<unsigned>() % weakness)) / 128;

        if (rootMoves[i].score + push >= maxScore)
        {
            maxScore = rootMoves[i].score + push;
            best = rootMoves[i].pv[0];
        }
    }

    return best;
  }

} // namespace


/// MainThread::check_time() is used to print debug info and, more importantly,
/// to detect when we are out of available time and thus stop the search.

void MainThread::check_time() {

  if (--callsCnt > 0)
      return;

  // When using nodes, ensure checking rate is not lower than 0.1% of nodes
  callsCnt = Limits.nodes ? std::min(1024, int(Limits.nodes / 1024)) : 1024;

  static TimePoint lastInfoTime = now();

  TimePoint elapsed = Time.elapsed();
  TimePoint tick = Limits.startTime + elapsed;

  if (tick - lastInfoTime >= 1000)
  {
      lastInfoTime = tick;
      dbg_print();
  }

  // We should not stop pondering until told so by the GUI
  if (ponder)
      return;

  if (   (Limits.use_time_management() && (elapsed > Time.maximum() - 10 || stopOnPonderhit))
      || (Limits.movetime && elapsed >= Limits.movetime)
      || (Limits.nodes && Threads.nodes_searched() >= (uint64_t)Limits.nodes))
      Threads.stop = true;
}


/// UCI::pv() formats PV information according to the UCI protocol. UCI requires
/// that all (if any) unsearched PV lines are sent using a previous search score.

string UCI::pv(const Position& pos, Depth depth, Value alpha, Value beta) {

  std::stringstream ss;
  TimePoint elapsed = Time.elapsed() + 1;
  const RootMoves& rootMoves = pos.this_thread()->rootMoves;
  size_t pvIdx = pos.this_thread()->pvIdx;
  size_t multiPV = std::min((size_t)Options["MultiPV"], rootMoves.size());
  uint64_t nodesSearched = Threads.nodes_searched();
  uint64_t tbHits = Threads.tb_hits() + (TB::RootInTB ? rootMoves.size() : 0);

  for (size_t i = 0; i < multiPV; ++i)
  {
      bool updated = rootMoves[i].score != -VALUE_INFINITE;

      if (depth == 1 && !updated && i > 0)
          continue;

      Depth d = updated ? depth : std::max(1, depth - 1);
      Value v = updated ? rootMoves[i].score : rootMoves[i].previousScore;

      if (v == -VALUE_INFINITE)
          v = VALUE_ZERO;

      bool tb = TB::RootInTB && abs(v) < VALUE_MATE_IN_MAX_PLY;
      v = tb ? rootMoves[i].tbScore : v;

      if (ss.rdbuf()->in_avail()) // Not at first line
          ss << "\n";

      ss << "info"
         << " depth "    << d
         << " seldepth " << rootMoves[i].selDepth
         << " multipv "  << i + 1
         << " score "    << UCI::value(v);

      if (Options["UCI_ShowWDL"])
          ss << UCI::wdl(v, pos.game_ply());

      if (!tb && i == pvIdx)
          ss << (v >= beta ? " lowerbound" : v <= alpha ? " upperbound" : "");

      ss << " nodes "    << nodesSearched
         << " nps "      << nodesSearched * 1000 / elapsed;

      if (elapsed > 1000) // Earlier makes little sense
          ss << " hashfull " << TT.hashfull();

      ss << " tbhits "   << tbHits
         << " time "     << elapsed
         << " pv";

      for (Move m : rootMoves[i].pv)
          ss << " " << UCI::move(m, pos.is_chess960());
  }

  return ss.str();
}


/// RootMove::extract_ponder_from_tt() is called in case we have no ponder move
/// before exiting the search, for instance, in case we stop the search during a
/// fail high at root. We try hard to have a ponder move to return to the GUI,
/// otherwise in case of 'ponder on' we have nothing to think on.

bool RootMove::extract_ponder_from_tt(Position& pos) {

    StateInfo st;
    ASSERT_ALIGNED(&st, Eval::NNUE::CacheLineSize);

    bool ttHit;

    assert(pv.size() == 1);

    if (pv[0] == MOVE_NONE)
        return false;

    pos.do_move(pv[0], st);
    TTEntry* tte = TT.probe(pos.key(), ttHit);

    if (ttHit)
    {
        Move m = tte->move(); // Local copy to be SMP safe
        if (MoveList<LEGAL>(pos).contains(m))
            pv.push_back(m);
    }

    pos.undo_move(pv[0]);
    return pv.size() > 1;
}

void Tablebases::rank_root_moves(Position& pos, Search::RootMoves& rootMoves) {

    RootInTB = false;
    UseRule50 = bool(Options["Syzygy50MoveRule"]);
    ProbeDepth = int(Options["SyzygyProbeDepth"]);
    Cardinality = int(Options["SyzygyProbeLimit"]);
    bool dtz_available = true;

    // Tables with fewer pieces than SyzygyProbeLimit are searched with
    // ProbeDepth == DEPTH_ZERO
    if (Cardinality > MaxCardinality)
    {
        Cardinality = MaxCardinality;
        ProbeDepth = 0;
    }

    if (Cardinality >= popcount(pos.pieces()) && !pos.can_castle(ANY_CASTLING))
    {
        // Rank moves using DTZ tables
        RootInTB = root_probe(pos, rootMoves);

        if (!RootInTB)
        {
            // DTZ tables are missing; try to rank moves using WDL tables
            dtz_available = false;
            RootInTB = root_probe_wdl(pos, rootMoves);
        }
    }

    if (RootInTB)
    {
        // Sort moves according to TB rank
        std::stable_sort(rootMoves.begin(), rootMoves.end(),
                  [](const RootMove &a, const RootMove &b) { return a.tbRank > b.tbRank; } );

        // Probe during search only if DTZ is not available and we are winning
        if (dtz_available || rootMoves[0].tbScore <= VALUE_DRAW)
            Cardinality = 0;
    }
    else
    {
        // Clean up if root_probe() and root_probe_wdl() have failed
        for (auto& m : rootMoves)
            m.tbRank = 0;
    }
}

} // namespace Stockfish<|MERGE_RESOLUTION|>--- conflicted
+++ resolved
@@ -798,13 +798,8 @@
     // Step 8. Null move search with verification search (~40 Elo)
     if (   !PvNode
         && (ss-1)->currentMove != MOVE_NULL
-<<<<<<< HEAD
-        && (ss-1)->statScore < 22977
+        && (ss-1)->statScore < 24185
         &&  (eval >= beta || depth > 5)
-=======
-        && (ss-1)->statScore < 24185
-        &&  eval >= beta
->>>>>>> e8d64af1
         &&  eval >= ss->staticEval
         &&  ss->staticEval >= beta - 22 * depth - 34 * improving + 162 * ss->ttPv + 159
         && !excludedMove
@@ -812,11 +807,7 @@
         && (ss->ply >= thisThread->nmpMinPly || us != thisThread->nmpColor))
     {
         // Null move dynamic reduction based on depth and value
-<<<<<<< HEAD
-        Depth R = (817 + 71 * depth) / 213 + std::min(std::max(0, int(eval - beta)) / 192, 3);
-=======
-        Depth R = (1062 + 68 * depth) / 256 + std::min(int(eval - beta) / 190, 3);
->>>>>>> e8d64af1
+        Depth R = (1062 + 68 * depth) / 256 + std::min(std::max(0, int(eval - beta)) / 190, 3);
 
         ss->currentMove = MOVE_NULL;
         ss->continuationHistory = &thisThread->continuationHistory[0][0][NO_PIECE][0];
